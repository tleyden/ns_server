--- conflicted
+++ resolved
@@ -91,14 +91,12 @@
          leader_quorum_nodes_manager:config_upgrade_to_55(Config) ++
          scram_sha:config_upgrade_to_55()};
 
-<<<<<<< HEAD
-upgrade(?VERSION_55, Config) ->
+upgrade(?VERSION_55, _Config) ->
+    {?VERSION_60, []};
+
+upgrade(?VERSION_60, Config) ->
     {?VERSION_MADHATTER,
      menelaus_web_auto_failover:config_upgrade_to_madhatter(Config)}.
-=======
-upgrade(?VERSION_55, _Config) ->
-    {?VERSION_60, []}.
->>>>>>> 308bd717
 
 add_index_ram_alert_limit(Config) ->
     {value, Current} = ns_config:search(Config, alert_limits),
