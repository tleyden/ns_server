%% @author Couchbase, Inc <info@couchbase.com>
%% @copyright 2011 Couchbase, Inc.
%%
%% Licensed under the Apache License, Version 2.0 (the "License");
%% you may not use this file except in compliance with the License.
%% You may obtain a copy of the License at
%%
%%      http://www.apache.org/licenses/LICENSE-2.0
%%
%% Unless required by applicable law or agreed to in writing, software
%% distributed under the License is distributed on an "AS IS" BASIS,
%% WITHOUT WARRANTIES OR CONDITIONS OF ANY KIND, either express or implied.
%% See the License for the specific language governing permissions and
%% limitations under the License.
%%

-module(ns_single_vbucket_mover).

-export([spawn_mover/5, mover/6]).

-include("ns_common.hrl").

spawn_mover(Node, Bucket, VBucket,
            OldChain, NewChain) ->
    Parent = self(),
    proc_lib:spawn_link(ns_single_vbucket_mover, mover,
                        [Parent, Node, Bucket, VBucket, OldChain, NewChain]).

get_cleanup_list() ->
    case erlang:get(cleanup_list) of
        undefined -> [];
        X -> X
    end.

cleanup_list_add(Pid) ->
    List = get_cleanup_list(),
    List2 = ordsets:add_element(Pid, List),
    erlang:put(cleanup_list, List2).

cleanup_list_del(Pid) ->
    List = get_cleanup_list(),
    List2 = ordsets:del_element(Pid, List),
    erlang:put(cleanup_list, List2).


%% We do a no-op here rather than filtering these out so that the
%% replication update will still work properly.
mover(Parent, undefined = Node, _Bucket, VBucket, OldChain, NewChain) ->
    Parent ! {move_done, {Node, VBucket, OldChain, NewChain}};

mover(Parent, Node, Bucket, VBucket, OldChain, NewChain) ->
    ns_replicas_builder:try_with_maybe_ignorant_after(
      fun () ->
        mover_inner(Parent, Node, Bucket, VBucket, OldChain, NewChain)
      end,
      fun () ->
              ns_replicas_builder:sync_shutdown_many(get_cleanup_list())
      end),
    Parent ! {move_done, {Node, VBucket, OldChain, NewChain}}.

mover_inner(Parent, Node, Bucket, VBucket,
            OldChain, [NewNode|_] = NewChain) ->
    process_flag(trap_exit, true),
    %% first build new chain as replicas of existing master
    Node = hd(OldChain),
    ReplicaNodes = [N || N <- NewChain,
                         N =/= Node,
                         N =/= undefined,
                         N =/= NewNode],
    JustBackfillNodes = [N || N <- [NewNode],
                              N =/= Node],
    true = (JustBackfillNodes =/= [undefined]),
    Self = self(),
    ReplicasBuilderPid = ns_replicas_builder:spawn_link(
                           Bucket, VBucket, Node,
                           ReplicaNodes, JustBackfillNodes,
                           fun () ->
                                   Self ! replicas_done
                           end),
    cleanup_list_add(ReplicasBuilderPid),
    receive
        {'EXIT', _, _} = ExitMsg ->
            ?log_info("Got exit message (parent is ~p). Exiting...~n~p", [Parent, ExitMsg]),
            self() ! ExitMsg,
            ExitReason = case ExitMsg of
                             {'EXIT', Parent, shutdown} -> shutdown;
                             _ -> {exited, ExitMsg}
                         end,
            exit(ExitReason);
        replicas_done ->
            %% and when all backfills are done and replication into
            %% new master is stopped we consider doing takeover
            ok
    end,
    if
<<<<<<< HEAD
        Node =:= undefined ->
            %% this handles case of missing vbucket (like after failing over
            %% more nodes then replica count)
            ok = ns_memcached:set_vbucket(NewNode, Bucket, VBucket, active),
=======
        Node =:= NewNode ->
            %% if there's nothing to move, we're done
>>>>>>> 30f79e9b
            ok;
        true ->
            run_mover(Bucket, VBucket, Node, NewNode, 2),
            ok
    end.

run_mover(Bucket, V, N1, N2, Tries) ->
    case {ns_memcached:get_vbucket(N1, Bucket, V),
          ns_memcached:get_vbucket(N2, Bucket, V)} of
        {{ok, active}, {memcached_error, not_my_vbucket, _}} ->
            %% Standard starting state
            ok = ns_memcached:set_vbucket(N2, Bucket, V, replica),
            {ok, Pid} = ns_vbm_sup:spawn_mover(Bucket, V, N1, N2),
            wait_for_mover(Bucket, V, N1, N2, Tries, Pid);
        {{ok, dead}, {ok, active}} ->
            %% Standard ending state
            ok;
        {{memcached_error, not_my_vbucket, _}, {ok, active}} ->
            %% This generally shouldn't happen, but it's an OK final state.
            ?rebalance_warning("Weird: vbucket ~p missing from source node ~p but "
                               "active on destination node ~p.", [V, N1, N2]),
            ok;
        {{ok, active}, {ok, S}} when S /= active ->
            %% This better have been a replica, a failed previous
            %% attempt to migrate, or loaded from a valid copy or this
            %% will result in inconsistent data!
            if S /= replica ->
                    ok = ns_memcached:set_vbucket(N2, Bucket, V, replica);
               true ->
                    ok
            end,
            {ok, Pid} = ns_vbm_sup:spawn_mover(Bucket, V, N1, N2),
            wait_for_mover(Bucket, V, N1, N2, Tries, Pid);
        {{ok, dead}, {ok, pending}} ->
            %% This is a strange state to end up in - the source
            %% shouldn't close until the destination has acknowledged
            %% the last message, at which point the state should be
            %% active.
            ?rebalance_warning("Weird: vbucket ~p in pending state on node ~p.",
                               [V, N2]),
            ok = ns_memcached:set_vbucket(N1, Bucket, V, active),
            ok = ns_memcached:set_vbucket(N2, Bucket, V, replica),
            {ok, Pid} = ns_vbm_sup:spawn_mover(Bucket, V, N1, N2),
            wait_for_mover(Bucket, V, N1, N2, Tries, Pid)
    end.

wait_for_mover(Bucket, V, N1, N2, Tries, Pid) ->
    cleanup_list_add(Pid),
    receive
        {'EXIT', Pid, normal} ->
            cleanup_list_del(Pid),
            case {ns_memcached:get_vbucket(N1, Bucket, V),
                  ns_memcached:get_vbucket(N2, Bucket, V)} of
                {{ok, dead}, {ok, active}} ->
                    ok;
                E ->
                    exit({wrong_state_after_transfer, E, V})
            end;
        {'EXIT', Pid, Reason} ->
            cleanup_list_del(Pid),
            case Tries of
                0 ->
                    exit({mover_failed, Reason});
                _ ->
                    ?rebalance_warning("Got unexpected exit reason from mover:~n~p",
                                       [Reason]),
                    run_mover(Bucket, V, N1, N2, Tries-1)
            end;
        {'EXIT', _Pid, shutdown} ->
            exit(shutdown);
        {'EXIT', _OtherPid, _Reason} = Msg ->
            ?log_debug("Got unexpected exit: ~p", [Msg]),
            self() ! Msg,
            exit({unexpected_exit, Msg});
        Msg ->
            ?rebalance_warning("Mover parent got unexpected message:~n"
                               "~p", [Msg]),
            wait_for_mover(Bucket, V, N1, N2, Tries, Pid)
    end.<|MERGE_RESOLUTION|>--- conflicted
+++ resolved
@@ -93,15 +93,9 @@
             ok
     end,
     if
-<<<<<<< HEAD
-        Node =:= undefined ->
-            %% this handles case of missing vbucket (like after failing over
-            %% more nodes then replica count)
-            ok = ns_memcached:set_vbucket(NewNode, Bucket, VBucket, active),
-=======
         Node =:= NewNode ->
             %% if there's nothing to move, we're done
->>>>>>> 30f79e9b
+            ok = ns_memcached:set_vbucket(NewNode, Bucket, VBucket, active),
             ok;
         true ->
             run_mover(Bucket, VBucket, Node, NewNode, 2),
