--- conflicted
+++ resolved
@@ -61,15 +61,11 @@
                      ?CMD_LIST_BUCKETS | ?CMD_EXPAND_BUCKET |
                      ?CMD_SELECT_BUCKET | ?CMD_SET_PARAM |
                      ?CMD_SET_VBUCKET | ?CMD_GET_VBUCKET | ?CMD_DELETE_VBUCKET |
-<<<<<<< HEAD
-                     ?CMD_LAST_CLOSED_CHECKPOINT |
+                     ?CMD_LAST_CLOSED_CHECKPOINT | ?CMD_ISASL_REFRESH |
                      ?CMD_GET_META | ?CMD_GETQ_META |
                      ?CMD_SET_WITH_META | ?CMD_SETQ_WITH_META |
                      ?CMD_ADD_WITH_META | ?CMD_SETQ_WITH_META |
                      ?CMD_DEL_WITH_META | ?CMD_DELQ_WITH_META |
-=======
-                     ?CMD_LAST_CLOSED_CHECKPOINT | ?CMD_ISASL_REFRESH |
->>>>>>> b699a462
                      ?RGET | ?RSET | ?RSETQ | ?RAPPEND | ?RAPPENDQ | ?RPREPEND |
                      ?RPREPENDQ | ?RDELETE | ?RDELETEQ | ?RINCR | ?RINCRQ |
                      ?RDECR | ?RDECRQ | ?SYNC.
