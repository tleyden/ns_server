--- conflicted
+++ resolved
@@ -44,11 +44,8 @@
          stats/4,
          tap_connect/2,
          deregister_tap_client/2,
-<<<<<<< HEAD
-         set_engine_param/4]).
-=======
+         set_engine_param/4,
          get_zero_open_checkpoint_vbuckets/2]).
->>>>>>> 4604c3db
 
 -type recv_callback() :: fun((_, _, _) -> any()) | undefined.
 -type mc_timeout() :: undefined | infinity | non_neg_integer().
