%% @author Northscale <info@northscale.com>
%% @copyright 2010 NorthScale, Inc.
%%
%% Licensed under the Apache License, Version 2.0 (the "License");
%% you may not use this file except in compliance with the License.
%% You may obtain a copy of the License at
%%
%%      http://www.apache.org/licenses/LICENSE-2.0
%%
%% Unless required by applicable law or agreed to in writing, software
%% distributed under the License is distributed on an "AS IS" BASIS,
%% WITHOUT WARRANTIES OR CONDITIONS OF ANY KIND, either express or implied.
%% See the License for the specific language governing permissions and
%% limitations under the License.
%%
% A module for retrieving & configuring per-server storage paths,
% storage quotas, mem quotas, etc.
%
-module(ns_storage_conf).

-include_lib("eunit/include/eunit.hrl").

-include("ns_common.hrl").

-export([memory_quota/1, change_memory_quota/2,
         setup_disk_storage_conf/2,
         storage_conf/1, storage_conf_from_node_status/1, add_storage/4, remove_storage/2,
         local_bucket_disk_usage/1,
<<<<<<< HEAD
         this_node_dbdir/0, this_node_ixdir/0, this_node_logdir/0,
         delete_databases/1,
         delete_all_databases/0, delete_all_databases/1]).
=======
         delete_buckets_db_files/2,
         delete_all_db_files/0, delete_all_db_files/1, delete_db_files/1,
         delete_unused_buckets_db_files/0,
         dbdir/0, dbdir/1, dbdir/2,
         logdir/1, logdir/2,
         bucket_dir/3]).
>>>>>>> a4057aad

-export([node_storage_info/1, cluster_storage_info/0, nodes_storage_info/1]).

-export([allowed_node_quota_range/1, allowed_node_quota_range/0,
         allowed_node_quota_range_for_joined_nodes/0,
         this_node_memory_data/0]).

-export([extract_disk_stats_for_path/2]).


memory_quota(Node) ->
    memory_quota(Node, ns_config:get()).

memory_quota(_Node, Config) ->
    {value, RV} = ns_config:search(Config, memory_quota),
    RV.


-spec this_node_bucket_dirs(BucketName :: string()) -> [string()].
this_node_bucket_dirs(BucketName) ->
    {ok, DBDir} = this_node_dbdir(),
    {ok, IxDir} = this_node_ixdir(),

    [filename:join(DBDir, BucketName),
     filename:join(IxDir, "." ++ BucketName)].

<<<<<<< HEAD
couch_storage_path(Field) ->
    try cb_config_couch_sync:get_db_and_ix_paths() of
        PList ->
            {Field, RV} = lists:keyfind(Field, 1, PList),
            {ok, RV}
    catch T:E ->
            ?log_debug("Failed to get couch storage config field: ~p due to ~p:~p", [Field, T, E]),
            {error, iolist_to_binary(io_lib:format("couch config access failed: ~p:~p", [T, E]))}
    end.
=======
-spec dbdir() -> {ok, string()} | {error, any()}.
dbdir() ->
    dbdir(ns_config:get()).

-spec dbdir(any()) -> {ok, string()} | {error, any()}.
dbdir(Config) ->
    dbdir(Config, node()).
>>>>>>> a4057aad

-spec this_node_dbdir() -> {ok, string()} | {error, binary()}.
this_node_dbdir() ->
    couch_storage_path(db_path).

-spec this_node_ixdir() -> {ok, string()} | {error, binary()}.
this_node_ixdir() ->
    couch_storage_path(index_path).

-spec this_node_logdir() -> {ok, string()} | {error, any()}.
this_node_logdir() ->
    logdir(ns_config:get(), node()).

-spec logdir(any(), atom()) -> {ok, string()} | {error, any()}.
logdir(Config, Node) ->
    read_path_from_conf(Config, Node, ns_log, filename).

%% @doc read a path from the configuration, following symlinks
-spec read_path_from_conf(any(), atom(), atom(), atom()) ->
    {ok, string()} | {error, any()}.
read_path_from_conf(Config, Node, Key, SubKey) ->
    {value, PropList} = ns_config:search_node(Node, Config, Key),
    case proplists:get_value(SubKey, PropList) of
        undefined ->
            {error, undefined};
        DBDir ->
            {ok, Base} = file:get_cwd(),
            case misc:realpath(DBDir, Base) of
                {error, Atom, _, _} -> {error, Atom};
                {ok, _} = X -> X
            end
    end.


change_memory_quota(_Node, NewMemQuotaMB) when is_integer(NewMemQuotaMB) ->
    ns_config:set(memory_quota, NewMemQuotaMB).

ensure_dir(Path) ->
    filelib:ensure_dir(Path),
    case file:make_dir(Path) of
        ok -> ok;
        {error, eexist} ->
            TouchPath = filename:join(Path, ".touch"),
            case file:write_file(TouchPath, <<"">>) of
                ok ->
                    file:delete(TouchPath),
                    ok;
                _ -> error
            end;
        _ -> error
    end.

ensure_dirs([]) ->
    ok;
ensure_dirs([Path | Rest]) ->
    case ensure_dir(Path) of
        ok ->
            ensure_dirs(Rest);
        X -> X
    end.

%% @doc sets db and index path of this node.
%%
%% NOTE: ns_server restart is required to make this fully effective.
-spec setup_disk_storage_conf(DbPath::string(), IxDir::string()) -> ok | {errors, [Msg :: binary()]}.
setup_disk_storage_conf(DbPath, IxPath) ->

    [ns_orchestrator:delete_bucket(Bucket)
     || {Bucket, _} <- ns_bucket:get_buckets()],

    [{db_path, CurrentDbDir},
     {index_path, CurrentIxDir}] = lists:sort(cb_config_couch_sync:get_db_and_ix_paths()),

    NewDbDir = misc:absname(DbPath),
    NewIxDir = misc:absname(IxPath),

    case NewDbDir =/= CurrentDbDir orelse NewIxDir =/= CurrentIxDir of
        true ->
            case ensure_dirs([NewDbDir, NewIxDir]) of
                ok ->
                    cb_config_couch_sync:set_db_and_ix_paths(NewDbDir, NewIxDir),
                    ok;
                error ->
                    {errors, [<<"Could not set the storage path. It must be a directory writable by 'couchbase' user.">>]}
            end;
        _ ->
            ok
    end.

local_bucket_disk_usage(BucketName) ->
    BucketDirs = this_node_bucket_dirs(BucketName),
    lists:sum([misc:dir_size(Dir) || Dir <- BucketDirs]).

% Returns a proplist of lists of proplists.
%
% A quotaMb of none means no quota. Disks can get full, disappear,
% etc, so non-ok state is used to signal issues.
%
% NOTE: in current implementation node disk quota is supported and
% state is always ok
%
% NOTE: current node supports only single storage path and does not
% support dedicated ssd (versus hdd) path
%
% NOTE: 1.7/1.8 nodes will not have storage conf returned in current
% implementation.
%
% [{ssd, []},
%  {hdd, [[{path, /some/nice/disk/path}, {quotaMb, 1234}, {state, ok}],
%         [{path", /another/good/disk/path}, {quotaMb, 5678}, {state, ok}]]}]
%
storage_conf(Node) ->
    NodeStatus = ns_doctor:get_node(Node),
    storage_conf_from_node_status(NodeStatus).

storage_conf_from_node_status(NodeStatus) ->
    StorageConf = proplists:get_value(node_storage_conf, NodeStatus, []),
    HDDInfo = case proplists:get_value(db_path, StorageConf) of
                  undefined -> [];
                  DBDir ->
                      [{path, DBDir},
                       {index_path, proplists:get_value(index_path, StorageConf, DBDir)},
                       {quotaMb, none},
                       {state, ok}]
              end,
    [{ssd, []},
     {hdd, [HDDInfo]}].

% Quota is an integer or atom none.
% Kind is atom ssd or hdd.
%
add_storage(_Node, "", _Kind, _Quota) ->
    {error, invalid_path};

add_storage(_Node, _Path, _Kind, _Quota) ->
    % TODO.
    ok.

remove_storage(_Node, _Path) ->
    % TODO.
    {error, todo}.

node_storage_info(Node) ->
    case dict:find(Node, ns_doctor:get_nodes()) of
        {ok, NodeInfo} ->
            extract_node_storage_info(NodeInfo, Node);
        _ -> []
    end.

extract_node_storage_info(NodeInfo, Node) ->
    extract_node_storage_info(NodeInfo, Node, ns_config:get()).

extract_node_storage_info(NodeInfo, Node, Config) ->
    {RAMTotal, RAMUsed, _} = proplists:get_value(memory_data, NodeInfo),
    DiskStats = proplists:get_value(disk_data, NodeInfo),
    StorageConf = proplists:get_value(node_storage_conf, NodeInfo, []),
    DiskPaths = [X || {PropName, X} <- StorageConf,
                      PropName =:= db_path orelse PropName =:= index_path],
    case memory_quota(Node, Config) of
        MemQuotaMB when is_integer(MemQuotaMB) ->
            {DiskTotal, DiskUsed} = extract_disk_totals(DiskPaths, DiskStats),
            [{ram, [{total, RAMTotal},
                    {quotaTotal, MemQuotaMB * 1048576},
                    {used, RAMUsed},
                    {free, 0} % not used
                   ]},
             {hdd, [{total, DiskTotal},
                    {quotaTotal, DiskTotal},
                    {used, DiskUsed},
                    {free, DiskTotal - DiskUsed}
                   ]}];
        _ -> []
    end.

-spec extract_disk_totals(list(), list()) -> {integer(), integer()}.
extract_disk_totals(DiskPaths, DiskStats) ->

    F = fun (Path, {UsedMounts, ATotal, AUsed} = Tuple) ->
                case extract_disk_stats_for_path(DiskStats, Path) of
                    none -> Tuple;
                    {ok, {MPoint, KBytesTotal, Cap}} ->
                        case lists:member(MPoint, UsedMounts) of
                            true -> Tuple;
                            false ->
                                Total = KBytesTotal * 1024,
                                Used = (Total * Cap) div 100,
                                {[MPoint | UsedMounts], ATotal + Total,
                                 AUsed + Used}
                        end
                end
        end,
    {_UsedMounts, DiskTotal, DiskUsed} = lists:foldl(F, {[], 0, 0}, DiskPaths),
    {DiskTotal, DiskUsed}.

%% returns cluster_storage_info for subset of nodes
nodes_storage_info(NodeNames) ->
    NodesDict = ns_doctor:get_nodes(),
    NodesInfos = lists:foldl(fun (N, A) ->
                                     case dict:find(N, NodesDict) of
                                         {ok, V} -> [{N, V} | A];
                                         _ -> A
                                     end
                             end, [], NodeNames),
    do_cluster_storage_info(NodesInfos).

%% returns cluster storage info. This is aggregation of various
%% storage related metrics across active nodes of cluster.
%%
%% total - total amount of this resource (ram or hdd) in bytes
%%
%% free - amount of this resource free (ram or hdd) in bytes
%%
%% used - amount of this resource used (for any purpose (us, OS, other
%% processes)) in bytes
%%
%% quotaTotal - amount of quota for this resource across cluster
%% nodes. Note hdd quota is not really supported.
%%
%% quotaUsed - amount of quota already allocated
%%
%% usedByData - amount of this resource used by our data
cluster_storage_info() ->
    nodes_storage_info(ns_cluster_membership:active_nodes()).

add_used_by_data_prop(UsedByData, Props) ->
    %% because of disk usage update lags and because disksup provides
    %% disk usage information in (rounded down) percentage we can have
    %% UsedByData > Used.
    Used = misc:expect_prop_value(used, Props),
    Props2 = case Used < UsedByData of
                 true ->
                     lists:keyreplace(used, 1, Props, {used, UsedByData});
                 _ ->
                     Props
             end,
    [{usedByData, UsedByData} | Props2].

extract_subprop(NodeInfos, Key, SubKey) ->
    [proplists:get_value(SubKey, proplists:get_value(Key, NodeInfo, [])) ||
     NodeInfo <- NodeInfos].

do_cluster_storage_info([]) -> [];
do_cluster_storage_info(NodeInfos) ->
    Config = ns_config:get(),
    AllBuckets = ns_bucket:get_buckets(Config),
    AllNodes = ordsets:intersection(lists:sort(ns_node_disco:nodes_actual_proper()),
                                    lists:sort(proplists:get_keys(NodeInfos))),
    AllNodesSize = length(AllNodes),
    RAMQuotaUsed = lists:foldl(fun ({_, BucketConfig}, RAMQuota) ->
                                       ns_bucket:raw_ram_quota(BucketConfig) * AllNodesSize + RAMQuota
                               end, 0, AllBuckets),
    StorageInfos = [extract_node_storage_info(NodeInfo, Node, Config)
                    || {Node, NodeInfo} <- NodeInfos],
    HddTotals = extract_subprop(StorageInfos, hdd, total),
    HddUsed = extract_subprop(StorageInfos, hdd, used),
    PList1 = [{ram, [{total, lists:sum(extract_subprop(StorageInfos, ram, total))},
                     {quotaTotal, lists:sum(extract_subprop(StorageInfos, ram,
                                                            quotaTotal))},
                     {quotaUsed, RAMQuotaUsed},
                     {used, lists:sum(extract_subprop(StorageInfos, ram, used))}
                    ]},
              {hdd, [{total, lists:sum(HddTotals)},
                     {quotaTotal, lists:sum(HddTotals)},
                     {used, lists:sum(HddUsed)},
                     {free, lists:min(lists:zipwith(fun (A, B) -> A - B end,
                                                    HddTotals, HddUsed))
                      * length(HddUsed)} % Minimum amount free on any node * number of nodes
                    ]}],

    {BucketsRAMUsage, BucketsHDDUsage}
        = lists:foldl(fun ({Name, _}, {RAM, HDD}) ->
                              BasicStats = menelaus_stats:basic_stats(Name, AllNodes),
                              {RAM + proplists:get_value(memUsed, BasicStats),
                               HDD + proplists:get_value(diskUsed, BasicStats, 0)}
                      end, {0, 0}, AllBuckets),
    lists:map(fun ({ram, Props}) ->
                      {ram, add_used_by_data_prop(BucketsRAMUsage, Props)};
                  ({hdd, Props}) ->
                      {hdd, add_used_by_data_prop(BucketsHDDUsage, Props)}
              end, PList1).

extract_disk_stats_for_path_rec([], _Path) ->
    none;
extract_disk_stats_for_path_rec([{MountPoint0, _, _} = Info | Rest], Path) ->
    MountPoint = filename:join([MountPoint0]),  % normalize path. See filename:join docs
    MPath = case lists:reverse(MountPoint) of
                %% ends of '/'
                "/" ++ _ -> MountPoint;
                %% doesn't. Append it
                X -> lists:reverse("/" ++ X)
            end,
    case MPath =:= string:substr(Path, 1, length(MPath)) of
        true -> {ok, Info};
        _ -> extract_disk_stats_for_path(Rest, Path)
    end.

extract_disk_stats_for_path(StatsList, Path0) ->
    Path = case filename:join([Path0]) of
               "/" -> "/";
               X -> X ++ "/"
           end,
    %% we sort by decreasing length so that first match is 'deepest'
    LessEqFn = fun (A,B) ->
                       length(element(1, A)) >= length(element(1, B))
               end,
    SortedList = lists:sort(LessEqFn, StatsList),
    extract_disk_stats_for_path_rec(SortedList, Path).

bucket_databases(Bucket) ->
    {ok, AllDBs} = couch_server:all_databases(),
    bucket_databases(Bucket, AllDBs).

bucket_databases(Bucket, AllDBs) ->
    BinBucket = list_to_binary(Bucket ++ "/"),
    N = byte_size(BinBucket),
    Pred = fun (Db) ->
                   try
                       Prefix = binary:part(Db, 0, N),
                       Prefix =:= BinBucket
                   catch
                       _E:_R ->
                           false
                   end
           end,
    lists:filter(Pred, AllDBs).

<<<<<<< HEAD
delete_database(DB) ->
    RV = couch_server:delete(DB, []),
    ?log_info("Deleting database ~p: ~p~n", [DB, RV]),
    ok.
=======
delete_buckets_db_files(DBDir, Pred) ->
    BucketDirs = filelib:wildcard("*-data", DBDir),
    delete_buckets_db_files_loop(DBDir, BucketDirs, Pred).

delete_buckets_db_files_loop(_, [], _Pred) ->
    ok;
delete_buckets_db_files_loop(DBDir, [D | Dirs], Pred) ->
    {match, [Bucket]} = re:run(D, "^\(.*\)-data$", [{capture, [1], list}]),
    case Pred(Bucket) of
        true ->
            R = delete_bucket_db_directory(filename:join(DBDir, D)),
            case R of
                ok ->
                    delete_buckets_db_files_loop(DBDir, Dirs, Pred);
                Error ->
                    Error
            end;
        false ->
            delete_buckets_db_files_loop(DBDir, Dirs, Pred)
    end.

%% deletes all databases files for buckets not defined for this node
%% note: this is called remotely
delete_unused_buckets_db_files() ->
    Config = ns_config:get(),
    {ok, DBDir} = ns_storage_conf:dbdir(Config),
    BucketNames = ns_bucket:node_bucket_names(node(), ns_bucket:get_buckets(Config)),
    ns_storage_conf:delete_buckets_db_files(
      DBDir,
      fun (Bucket) ->
              RV = not(lists:member(Bucket, BucketNames)),
              case RV of
                  true ->
                      ale:info(?USER_LOGGER, "Deleting old data files of bucket ~p", [Bucket]);
                  _ ->
                      ok
              end,
              RV
      end).

delete_all_db_files() ->
    {ok, DBDir} = dbdir(),
    delete_all_db_files(DBDir).

delete_all_db_files(DBDir) ->
    delete_buckets_db_files(DBDir, fun (_) -> true end).
>>>>>>> a4057aad

delete_databases(Bucket) ->
    AllDBs = bucket_databases(Bucket),
    Suffix = <<"/master">>,
    NegSuffixLen = -erlang:size(Suffix),
    {MaybeMasterDb, RestDBs} = lists:partition(
                            fun (Name) ->
                                    SuffixC = binary:part(Name, erlang:size(Name), NegSuffixLen),
                                    SuffixC =:= Suffix
                            end, AllDBs),
    lists:foreach(fun delete_database/1, MaybeMasterDb ++ RestDBs).

delete_all_databases() ->
    Buckets = ns_bucket:get_bucket_names(),
    delete_all_databases(Buckets).

delete_all_databases(Buckets) ->
    lists:foreach(fun delete_databases/1, Buckets).

-ifdef(EUNIT).
extract_disk_stats_for_path_test() ->
    DiskSupStats = [{"/",297994252,97},
             {"/lib/init/rw",1921120,1},
             {"/dev",10240,2},
             {"/dev/shm",1921120,0},
             {"/var/separate",1921120,0},
             {"/media/p2",9669472,81}],
    ?assertEqual({ok, {"/media/p2",9669472,81}},
                 extract_disk_stats_for_path(DiskSupStats,
                                             "/media/p2/mbdata")),
    ?assertEqual({ok, {"/", 297994252, 97}},
                 extract_disk_stats_for_path(DiskSupStats, "/")),
    ?assertEqual({ok, {"/", 297994252, 97}},
                 extract_disk_stats_for_path(DiskSupStats, "/lib/init")),
    ?assertEqual({ok, {"/dev", 10240, 2}},
                 extract_disk_stats_for_path(DiskSupStats, "/dev/sh")),
    ?assertEqual({ok, {"/dev", 10240, 2}},
                 extract_disk_stats_for_path(DiskSupStats, "/dev")).

bucket_databases_test() ->
    AllDBs = lists:map(fun list_to_binary/1,
                           ["_users",
                            "_replicator",
                            "bucket/master",
                            "bucket/0",
                            "bucket/1",
                            "bucket/2",
                            "bucket/3",
                            "default_bucket/master",
                            "default_bucket/0",
                            "default_bucket/1",
                            "default_bucket/2",
                            "default_bucket/3",
                            "default/master",
                            "default/0",
                            "default/1",
                            "default/2",
                            "default/3"]),
    DefaultBucketDBs = lists:map(fun list_to_binary/1,
                                 ["default/master",
                                  "default/0",
                                  "default/1",
                                  "default/2",
                                  "default/3"]),

    ?assertEqual(DefaultBucketDBs,
                 bucket_databases("default", AllDBs)).

-endif.

this_node_memory_data() ->
    case os:getenv("MEMBASE_RAM_MEGS") of
        false -> memsup:get_memory_data();
        X ->
            RAMBytes = list_to_integer(X) * 1048576,
            {RAMBytes, 0, 0}
    end.

allowed_node_quota_range() ->
    MemoryData = this_node_memory_data(),
    allowed_node_quota_range(MemoryData, 1024).

allowed_node_quota_range(MemoryData) ->
    allowed_node_quota_range(MemoryData, 1024).

%% when validating memory size versus cluster quota we use less strict
%% rules so that clusters upgraded from 1.6.0 are able to join
%% homogeneous nodes. See MB-2762
allowed_node_quota_range_for_joined_nodes() ->
    MemoryData = this_node_memory_data(),
    allowed_node_quota_range(MemoryData, 512).

allowed_node_quota_range(MemSupData, MinusMegs) ->
    {MaxMemoryBytes0, _, _} = MemSupData,
    MiB = 1048576,
    MinMemoryMB = 256,
    MaxMemoryMBPercent = (MaxMemoryBytes0 * 4) div (5 * MiB),
    MaxMemoryMB = lists:max([(MaxMemoryBytes0 div MiB) - MinusMegs,
                             MaxMemoryMBPercent]),
    QuotaErrorDetailsFun = fun () ->
                                   case MaxMemoryMB of
                                       MaxMemoryMBPercent ->
                                           io_lib:format(" Quota must be between 256 MB and ~w MB (80% of memory size).", [MaxMemoryMB]);
                                       _ ->
                                           io_lib:format(" Quota must be between 256 MB and ~w MB (memory size minus ~w MB).", [MaxMemoryMB, MinusMegs])
                                   end
                           end,
    {MinMemoryMB, MaxMemoryMB, QuotaErrorDetailsFun}.<|MERGE_RESOLUTION|>--- conflicted
+++ resolved
@@ -26,18 +26,8 @@
          setup_disk_storage_conf/2,
          storage_conf/1, storage_conf_from_node_status/1, add_storage/4, remove_storage/2,
          local_bucket_disk_usage/1,
-<<<<<<< HEAD
          this_node_dbdir/0, this_node_ixdir/0, this_node_logdir/0,
-         delete_databases/1,
-         delete_all_databases/0, delete_all_databases/1]).
-=======
-         delete_buckets_db_files/2,
-         delete_all_db_files/0, delete_all_db_files/1, delete_db_files/1,
-         delete_unused_buckets_db_files/0,
-         dbdir/0, dbdir/1, dbdir/2,
-         logdir/1, logdir/2,
-         bucket_dir/3]).
->>>>>>> a4057aad
+         delete_databases/1, delete_unused_buckets_db_files/0]).
 
 -export([node_storage_info/1, cluster_storage_info/0, nodes_storage_info/1]).
 
@@ -64,7 +54,6 @@
     [filename:join(DBDir, BucketName),
      filename:join(IxDir, "." ++ BucketName)].
 
-<<<<<<< HEAD
 couch_storage_path(Field) ->
     try cb_config_couch_sync:get_db_and_ix_paths() of
         PList ->
@@ -74,15 +63,6 @@
             ?log_debug("Failed to get couch storage config field: ~p due to ~p:~p", [Field, T, E]),
             {error, iolist_to_binary(io_lib:format("couch config access failed: ~p:~p", [T, E]))}
     end.
-=======
--spec dbdir() -> {ok, string()} | {error, any()}.
-dbdir() ->
-    dbdir(ns_config:get()).
-
--spec dbdir(any()) -> {ok, string()} | {error, any()}.
-dbdir(Config) ->
-    dbdir(Config, node()).
->>>>>>> a4057aad
 
 -spec this_node_dbdir() -> {ok, string()} | {error, binary()}.
 this_node_dbdir() ->
@@ -409,41 +389,73 @@
            end,
     lists:filter(Pred, AllDBs).
 
-<<<<<<< HEAD
 delete_database(DB) ->
     RV = couch_server:delete(DB, []),
     ?log_info("Deleting database ~p: ~p~n", [DB, RV]),
-    ok.
-=======
-delete_buckets_db_files(DBDir, Pred) ->
-    BucketDirs = filelib:wildcard("*-data", DBDir),
-    delete_buckets_db_files_loop(DBDir, BucketDirs, Pred).
-
-delete_buckets_db_files_loop(_, [], _Pred) ->
+    RV.
+
+%% scan data directory for bucket names
+bucket_names_from_disk() ->
+    {ok, DbDir} = ns_storage_conf:this_node_dbdir(),
+    Files = filelib:wildcard("*", DbDir),
+    lists:foldl(
+      fun (MaybeBucket, Acc) ->
+              Path = filename:join(DbDir, MaybeBucket),
+              case filelib:is_dir(Path) andalso
+                  ns_bucket:is_valid_bucket_name(MaybeBucket) of
+                  true ->
+                      [MaybeBucket | Acc];
+                  false ->
+                      Acc
+              end
+      end, [], Files).
+
+delete_disk_buckets_databases(Pred) ->
+    Buckets = lists:filter(Pred, bucket_names_from_disk()),
+    delete_disk_buckets_databases_loop(Pred, Buckets).
+
+delete_disk_buckets_databases_loop(_Pred, []) ->
     ok;
-delete_buckets_db_files_loop(DBDir, [D | Dirs], Pred) ->
-    {match, [Bucket]} = re:run(D, "^\(.*\)-data$", [{capture, [1], list}]),
-    case Pred(Bucket) of
-        true ->
-            R = delete_bucket_db_directory(filename:join(DBDir, D)),
-            case R of
-                ok ->
-                    delete_buckets_db_files_loop(DBDir, Dirs, Pred);
-                Error ->
-                    Error
-            end;
-        false ->
-            delete_buckets_db_files_loop(DBDir, Dirs, Pred)
-    end.
+delete_disk_buckets_databases_loop(Pred, [Bucket | Rest]) ->
+    case delete_databases(Bucket) of
+        ok ->
+            delete_disk_buckets_databases_loop(Pred, Rest);
+        Error ->
+            Error
+    end.
+
+
+delete_databases(Bucket) ->
+    AllDBs = bucket_databases(Bucket),
+    Suffix = <<"/master">>,
+    NegSuffixLen = -erlang:size(Suffix),
+    {MaybeMasterDb, RestDBs} = lists:partition(
+                            fun (Name) ->
+                                    SuffixC = binary:part(Name, erlang:size(Name), NegSuffixLen),
+                                    SuffixC =:= Suffix
+                            end, AllDBs),
+    delete_databases_loop(MaybeMasterDb ++ RestDBs).
+
+delete_databases_loop([]) ->
+    ok;
+delete_databases_loop([Db | Rest]) ->
+    case delete_database(Db) of
+        ok ->
+            delete_databases_loop(Rest);
+        Error ->
+            Error
+    end.
+
 
 %% deletes all databases files for buckets not defined for this node
 %% note: this is called remotely
+%%
+%% it's named a bit differently from other functions here; but this function
+%% is rpc called by older nodes; so we must keep this name unchanged
 delete_unused_buckets_db_files() ->
     Config = ns_config:get(),
-    {ok, DBDir} = ns_storage_conf:dbdir(Config),
     BucketNames = ns_bucket:node_bucket_names(node(), ns_bucket:get_buckets(Config)),
-    ns_storage_conf:delete_buckets_db_files(
-      DBDir,
+    delete_disk_buckets_databases(
       fun (Bucket) ->
               RV = not(lists:member(Bucket, BucketNames)),
               case RV of
@@ -454,32 +466,6 @@
               end,
               RV
       end).
-
-delete_all_db_files() ->
-    {ok, DBDir} = dbdir(),
-    delete_all_db_files(DBDir).
-
-delete_all_db_files(DBDir) ->
-    delete_buckets_db_files(DBDir, fun (_) -> true end).
->>>>>>> a4057aad
-
-delete_databases(Bucket) ->
-    AllDBs = bucket_databases(Bucket),
-    Suffix = <<"/master">>,
-    NegSuffixLen = -erlang:size(Suffix),
-    {MaybeMasterDb, RestDBs} = lists:partition(
-                            fun (Name) ->
-                                    SuffixC = binary:part(Name, erlang:size(Name), NegSuffixLen),
-                                    SuffixC =:= Suffix
-                            end, AllDBs),
-    lists:foreach(fun delete_database/1, MaybeMasterDb ++ RestDBs).
-
-delete_all_databases() ->
-    Buckets = ns_bucket:get_bucket_names(),
-    delete_all_databases(Buckets).
-
-delete_all_databases(Buckets) ->
-    lists:foreach(fun delete_databases/1, Buckets).
 
 -ifdef(EUNIT).
 extract_disk_stats_for_path_test() ->
