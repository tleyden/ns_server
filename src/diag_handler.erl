--- conflicted
+++ resolved
@@ -221,7 +221,6 @@
 
 collect_diag_per_node_binary_body(Reply) ->
     ActiveBuckets = ns_memcached:active_buckets(),
-<<<<<<< HEAD
 
     Reply(processes, grab_process_infos()),
     Reply(babysitter_processes, (catch grab_babysitter_process_infos())),
@@ -236,29 +235,10 @@
     Reply(ns_server_stats, (catch system_stats_collector:get_ns_server_stats())),
     Reply(active_buckets, ActiveBuckets),
     Reply(replication_docs, (catch xdc_rdoc_replication_srv:find_all_replication_docs(5000))),
+    Reply(master_local_docs, [{Bucket, (catch capi_utils:capture_local_master_docs(Bucket, 10000))} || Bucket <- ActiveBuckets]),
     Reply(design_docs, [{Bucket, (catch capi_ddoc_replication_srv:full_live_ddocs(Bucket, 2000))} || Bucket <- ActiveBuckets]),
     Reply(tap_stats, (catch grab_all_tap_and_checkpoint_stats(4000))),
     Reply(ets_tables, (catch grab_all_ets_tables())).
-=======
-    Diag = [{version, ns_info:version()},
-            {manifest, manifest()},
-            {config, ns_config_log:sanitize(ns_config:get_kv_list())},
-            {basic_info, element(2, ns_info:basic_info())},
-            {processes, grab_process_infos()},
-            {babysitter_processes, (catch grab_babysitter_process_infos())},
-            {memory, memsup:get_memory_data()},
-            {disk, ns_info:get_disk_data()},
-            {active_tasks, capi_frontend:task_status_all()},
-            {master_events, (catch master_activity_events_keeper:get_history_raw())},
-            {ns_server_stats, (catch system_stats_collector:get_ns_server_stats())},
-            {active_buckets, ActiveBuckets},
-            {replication_docs, (catch xdc_rdoc_replication_srv:find_all_replication_docs())},
-            {master_local_docs, [{Bucket, (catch capi_utils:capture_local_master_docs(Bucket, 10000))} || Bucket <- ActiveBuckets]},
-            {design_docs, [{Bucket, (catch capi_ddoc_replication_srv:full_live_ddocs(Bucket))} || Bucket <- ActiveBuckets]},
-            {tap_stats, (catch grab_all_tap_and_checkpoint_stats(4000))},
-            {stats, (catch grab_all_buckets_stats())}],
-    term_to_binary(Diag).
->>>>>>> 73039da8
 
 grab_babysitter_process_infos() ->
     rpc:call(ns_server:get_babysitter_node(), ?MODULE, grab_process_infos, [], 5000).
