--- conflicted
+++ resolved
@@ -40,12 +40,9 @@
 
 get_children(Bucket) ->
     [{Node, C, T, M} ||
-<<<<<<< HEAD
-        {{Node, _XAttr}, C, T, M} <- supervisor:which_children(server_name(Bucket))].
-=======
-        {Node, C, T, M} <- supervisor:which_children(server_name(Bucket)),
+        {{Node, _XAttr}, C, T, M}
+            <- supervisor:which_children(server_name(Bucket)),
         is_pid(C)].
->>>>>>> 72444b84
 
 build_child_spec(Bucket, {ProducerNode, XAttr} = ChildId) ->
     {ChildId,
