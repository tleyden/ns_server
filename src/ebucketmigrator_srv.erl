%% @author Northscale <info@northscale.com>
%% @copyright 2010 NorthScale, Inc.
%%
%% Licensed under the Apache License, Version 2.0 (the "License");
%% you may not use this file except in compliance with the License.
%% You may obtain a copy of the License at
%%
%%      http://www.apache.org/licenses/LICENSE-2.0
%%
%% Unless required by applicable law or agreed to in writing, software
%% distributed under the License is distributed on an "AS IS" BASIS,
%% WITHOUT WARRANTIES OR CONDITIONS OF ANY KIND, either express or implied.
%% See the License for the specific language governing permissions and
%% limitations under the License.
%%
-module(ebucketmigrator_srv).

-behaviour(gen_server).

-include("ns_common.hrl").

-define(SERVER, ?MODULE).
-define(CONNECT_TIMEOUT, 5000).        % Milliseconds
-define(UPSTREAM_TIMEOUT, 600000000).   % Microseconds because we use timer:now_diff
-define(TIMEOUT_CHECK_INTERVAL, 15000). % Milliseconds
-define(TERMINATE_TIMEOUT, 30000).

%% gen_server callbacks
-export([init/1, handle_call/3, handle_cast/2,
         handle_info/2, terminate/2, code_change/3]).

-record(state, {bad_vbucket_count = 0 :: non_neg_integer(),
                upstream :: port(),
                downstream :: port(),
                upstream_sender :: pid(),
                upbuf = <<>> :: binary(),
                downbuf = <<>> :: binary(),
                vbuckets,
                last_sent_seqno = -1 :: integer(),
                takeover :: boolean(),
                takeover_done :: boolean(),
                takeover_msgs_seen = 0 :: non_neg_integer(),
                args,
                last_seen
               }).

%% external API
-export([start_link/3, start_link/4,
         build_args/5, add_args_option/3,
         start_vbucket_filter_change/1]).

-include("mc_constants.hrl").
-include("mc_entry.hrl").

%%
%% gen_server callback implementation
%%

code_change(_OldVsn, State, _Extra) ->
    {ok, State}.

continue_start_vbucket_filter_change({Pid, _} = From, State, NewDownstream) ->
    case confirm_sent_messages(State) of
        ok ->
            gen_tcp:close(State#state.downstream),
            MRef = erlang:monitor(process, Pid),
            gen_tcp:controlling_process(NewDownstream, Pid),
            gen_server:reply(From, {ok, NewDownstream}),
            started_vbucket_filter_loop(State, MRef);
        _ ->
            gen_tcp:close(NewDownstream),
            {stop, old_downstream_failed, old_downstream_failed, State}
    end.

started_vbucket_filter_loop(State, MRef) ->
    Reason = receive
                 {'EXIT', _From, Reason0} = ExitMsg ->
                     ?log_debug("Got exit signal in vbucket filter changing loop:~p", [ExitMsg]),
                     Reason0;
                 {'DOWN', MRef, _, _, Reason0} = DownMsg ->
                     ?log_error("Got DOWN from vbucket filter change txn owner:~p", [DownMsg]),
                     {vbucket_txn_abort, Reason0}
             end,
    {stop, Reason, State}.


handle_call(start_vbucket_filter_change, From, #state{args={_, Dst, Opts}} = State) ->
    Username = proplists:get_value(username, Opts),
    Password = proplists:get_value(password, Opts, ""),
    Bucket = proplists:get_value(bucket, Opts),
    try connect(Dst, Username, Password, Bucket) of
        NewDownstream ->
            continue_start_vbucket_filter_change(From, State, NewDownstream)
    catch T:E ->
            Stack = erlang:get_stacktrace(),
            ?log_info("Failed to establish new downstream connection:~n~p", [{T, E, Stack}]),
            {reply, failed, State}
    end;

handle_call(_Req, _From, State) ->
    {reply, unhandled, State}.


handle_cast(Msg, State) ->
    ?rebalance_warning("Unhandled cast: ~p", [Msg]),
    {noreply, State}.


handle_info(retry_not_ready_vbuckets, _State) ->
    exit_retry_not_ready_vbuckets();
handle_info({tcp, Socket, Data}, #state{downstream=Downstream,
                                        upstream=Upstream} = State) ->
    %% Set up the socket to receive another message
    ok = inet:setopts(Socket, [{active, once}]),
    State1 = case Socket of
                 Downstream ->
                     process_data(Data, #state.downbuf,
                                  fun process_downstream/2, State);
                 Upstream ->
                     process_data(Data, #state.upbuf,
                                  fun process_upstream/2,
                                  State#state{last_seen=now()})
    end,
    {noreply, State1};
handle_info({tcp_closed, Socket}, #state{upstream=Socket} = State) ->
    case State#state.takeover of
        true ->
            N = sets:size(State#state.vbuckets),
            case State#state.takeover_msgs_seen of
                N ->
                    {stop, normal, State#state{takeover_done = true}};
                Msgs ->
                    {stop, {wrong_number_takeovers, Msgs, N}, State}
            end;
        false ->
            {stop, normal, State}
    end;
handle_info({tcp_closed, Socket}, #state{downstream=Socket} = State) ->
    {stop, downstream_closed, State};
handle_info(check_for_timeout, State) ->
    case timer:now_diff(now(), State#state.last_seen) > ?UPSTREAM_TIMEOUT of
        true ->
            {stop, timeout, State};
        false ->
            {noreply, State}
    end;
handle_info({'EXIT', Pid, Reason}, #state{upstream_sender = SenderPid} = State) when Pid =:= SenderPid ->
    ?rebalance_error("killing myself due to unexpected upstream sender exit with reason: ~p",
                     [Reason]),
    {stop, {unexpected_upstream_sender_exit, Reason}, State};
handle_info(Msg, State) ->
    ?rebalance_warning("Unexpected handle_info(~p, ~p)", [Msg, State]),
    {noreply, State}.


init({Src, Dst, Opts}=InitArgs) ->
    Username = proplists:get_value(username, Opts),
    Password = proplists:get_value(password, Opts, ""),
    Bucket = proplists:get_value(bucket, Opts),
    VBuckets = proplists:get_value(vbuckets, Opts, [0]),
    TakeOver = proplists:get_bool(takeover, Opts),
    TapSuffix = proplists:get_value(suffix, Opts),
    Name = case TakeOver of
               true -> "rebalance_" ++ TapSuffix;
               _ -> "replication_" ++ TapSuffix
           end,
    PassedDownstream = case proplists:get_value(passed_downstream_retriever, Opts) of
                           undefined ->
                               undefined;
                           DownstreamThunk ->
                               DownstreamThunk()
                       end,
    proc_lib:init_ack({ok, self()}),
    Downstream = case PassedDownstream of
                     undefined -> connect(Dst, Username, Password, Bucket);
                     _ -> PassedDownstream
                 end,
    %% Set all vbuckets to the replica state on the destination node.
    lists:foreach(
      fun (VBucket) ->
              ok = mc_client_binary:set_vbucket(Downstream, VBucket, replica)
      end, VBuckets),
    Upstream = connect(Src, Username, Password, Bucket),
    {ok, CheckpointIdsDict} = mc_client_binary:get_open_checkpoint_ids(Upstream),
    ?rebalance_debug("CheckpointIdsDict:~n~p~n", [CheckpointIdsDict]),
    ReadyVBuckets = lists:filter(
                      fun (Vb) ->
                              case dict:find(Vb, CheckpointIdsDict) of
                                  {ok, X} when is_integer(X) andalso X > 0 -> true;
                                  _ -> false
                              end
                      end, VBuckets),
    if
        ReadyVBuckets =/= VBuckets ->
            false = TakeOver,
            NotReadyVBuckets = VBuckets -- ReadyVBuckets,
            master_activity_events:note_not_ready_vbuckets(self(), NotReadyVBuckets),
            (catch system_stats_collector:increment_counter(ebucketmigrator_not_ready_times, 1)),
            (catch system_stats_collector:increment_counter(ebucketmigrator_not_ready_vbuckets, length(NotReadyVBuckets))),
            ?rebalance_info("Some vbuckets were not yet ready to replicate from:~n~p~n",
                            [NotReadyVBuckets]),
            erlang:send_after(30000, self(), retry_not_ready_vbuckets);
        true ->
            ok
    end,
    Args = if
               ReadyVBuckets =:= [] ->
                   false = TakeOver,
                   %% don't send tap_connect if no buckets were ready
                   %% but still enter gen_server loop as normal
                   [{vbuckets, []},
                    {checkpoints, []},
                    {name, Name},
                    {takeover, false}];
               true ->
                   Checkpoints = lists:map(fun ({V, {ok, C}}) -> {V, C};
                                               ({V, _})       -> {V, 0}
                                           end,
                                           [{Vb, mc_client_binary:get_last_closed_checkpoint(Downstream, Vb)} || Vb <- ReadyVBuckets]),
                   Args0 = [{vbuckets, ReadyVBuckets},
                            {checkpoints, Checkpoints},
                            {name, Name},
                            {takeover, TakeOver}],
                   ?rebalance_info("Starting tap stream:~n~p~n", [Args0]),
                   case PassedDownstream =:= undefined of
                       true ->
                           ?log_debug("killing tap named: ~s", [Name]),
                           (catch master_activity_events:note_deregister_tap_name(case Bucket of
                                                                                      undefined -> Username;
                                                                                      _ -> Bucket
                                                                                  end, Src, Name)),
                           ok = mc_client_binary:deregister_tap_client(Upstream, iolist_to_binary(Name));
                       false ->
                           ok
                   end,
                   {ok, quiet} = mc_client_binary:tap_connect(Upstream, Args0),
                   Args0
           end,
    ok = inet:setopts(Upstream, [{active, once}]),
    ok = inet:setopts(Downstream, [{active, once}]),

    Timeout = proplists:get_value(timeout, Opts, ?TIMEOUT_CHECK_INTERVAL),
    {ok, _TRef} = timer:send_interval(Timeout, check_for_timeout),

    UpstreamSender = spawn_link(erlang, apply, [fun upstream_sender_loop/1, [Upstream]]),
    ?rebalance_debug("upstream_sender pid: ~p", [UpstreamSender]),

    State = #state{
      upstream=Upstream,
      downstream=Downstream,
      upstream_sender = UpstreamSender,
      vbuckets=sets:from_list(ReadyVBuckets),
      last_seen=now(),
      takeover=TakeOver,
      takeover_done=false,
      args=InitArgs
     },
    erlang:process_flag(trap_exit, true),
    (catch master_activity_events:note_ebucketmigrator_start(self(), Src, Dst, [{bucket, Bucket},
                                                                                {username, Username}
                                                                                | Args])),
    gen_server:enter_loop(?MODULE, [], State).


upstream_sender_loop(Upstream) ->
    receive
        Data ->
            ok = gen_tcp:send(Upstream, Data)
    end,
    upstream_sender_loop(Upstream).

exit_retry_not_ready_vbuckets() ->
    ?rebalance_info("dying to check if some previously not yet ready vbuckets are ready to replicate from"),
    exit(normal).

terminate(Reason, #state{upstream_sender=UpstreamSender} = State) ->
    (catch master_activity_events:note_ebucketmigrator_terminate(self(), Reason)),
    timer:kill_after(?TERMINATE_TIMEOUT),
    gen_tcp:close(State#state.upstream),
    exit(UpstreamSender, kill),
    case State#state.takeover_done of
        true ->
            ?rebalance_info("Skipping close ack for successfull takover~n", []),
            ok;
        _ ->
            confirm_sent_messages(State)
    end.

read_tap_message(Sock) ->
    case gen_tcp:recv(Sock, ?HEADER_LEN) of
        {ok, <<_Magic:8, _Opcode:8, _KeyLen:16, _ExtLen:8, _DataType: 8,
               _VBucket:16, BodyLen:32, _Opaque:32, _CAS:64>> = Packet} ->
            case BodyLen of
                0 ->
                    {ok, Packet};
                _ ->
                    case gen_tcp:recv(Sock, BodyLen) of
                        {ok, Extra} ->
                            {ok, <<Packet/binary, Extra/binary>>};
                        X1 ->
                            X1
                    end
            end;
        X2 ->
            X2
    end.

do_confirm_sent_messages(Sock, Seqno) ->
    case read_tap_message(Sock) of
        {ok, Packet} ->
            <<_Magic:8, _Opcode:8, _KeyLen:16, _ExtLen:8, _DataType: 8,
              _VBucket:16, _BodyLen:32, Opaque:32, _CAS:64, _Rest/binary>> = Packet,
            case Opaque of
                Seqno ->
                    ?rebalance_info("Got close ack!~n", []),
                    ok;
                _ ->
                    do_confirm_sent_messages(Sock, Seqno)
            end;
        {error, _} = Crap ->
            ?rebalance_warning("Got error while trying to read close ack:~p~n",
                               [Crap]),
            Crap
    end.

confirm_sent_messages(State) ->
    Seqno = State#state.last_sent_seqno + 1,
    Sock = State#state.downstream,
    inet:setopts(Sock, [{active, false}, {nodelay, true}]),
    Msg = mc_binary:encode(req, #mc_header{opcode = ?TAP_OPAQUE, opaque = Seqno},
                           #mc_entry{data = <<4:16, ?TAP_FLAG_ACK:16, 1:8, 0:8, 0:8, 0:8, ?TAP_OPAQUE_CLOSE_TAP_STREAM:32>>}),
    case gen_tcp:send(Sock, Msg) of
        ok ->
            do_confirm_sent_messages(Sock, Seqno);
        X ->
            case X =/= {error, closed} of
                true ->
                    ?rebalance_error("Got error while trying to send close confirmation: ~p~n", [X]);
                false ->
                    ok
            end,
            X
    end.

%%
%% API
%%

start_link(Src, Dst, Opts) ->
    start_link(node(), Src, Dst, Opts).

%% Starts ebucketmigrator on the `Node'.
start_link(Node, Src, Dst, Opts) ->
    misc:start_link(Node, ?MODULE, init, [{Src, Dst, Opts}]).

-spec build_args(Bucket::bucket_name(),
                 SrcNode::node(),
                 DstNode::node(),
                 VBuckets::[vbucket_id(),...],
                 TakeOver::boolean()) ->
                        [any(), ...].
build_args(Bucket, SrcNode, DstNode, VBuckets, TakeOver) ->
    {User, Pass} = ns_bucket:credentials(Bucket),
    Suffix = case TakeOver of
                 true ->
                     [VBucket] = VBuckets,
                     integer_to_list(VBucket);
                 false ->
                     %% We want to reuse names for replication.
                     atom_to_list(DstNode)
             end,
    [ns_memcached:host_port(SrcNode), ns_memcached:host_port(DstNode),
     [{username, User},
      {password, Pass},
      {vbuckets, VBuckets},
      {takeover, TakeOver},
      {suffix, Suffix}]].

add_args_option([Src, Dst, Options], OptionName, OptionValue) ->
    NewOptions = [{OptionName, OptionValue} | lists:keydelete(OptionName, 1, Options)],
    [Src, Dst, NewOptions].

start_vbucket_filter_change(Pid) ->
    gen_server:call(Pid, start_vbucket_filter_change).


%%
%% Internal functions
%%

connect({Host, Port}, Username, Password, Bucket) ->
    {ok, Sock} = gen_tcp:connect(Host, Port,
                                 [binary, {packet, raw}, {active, false},
<<<<<<< HEAD
                                  {nodelay, true}, {delay_send, true},
=======
                                  {keepalive, true},
>>>>>>> 9a431d90
                                  {recbuf, 10*1024*1024},
                                  {sndbuf, 10*1024*1024}],
                                 ?CONNECT_TIMEOUT),
    case Username of
        undefined ->
            ok;
        _ ->
            ok = mc_client_binary:auth(Sock, {<<"PLAIN">>,
                                              {list_to_binary(Username),
                                               list_to_binary(Password)}})
    end,
    case Bucket of
        undefined ->
            ok;
        _ ->
            ok = mc_client_binary:select_bucket(Sock, Bucket)
    end,
    Sock.


%% @doc Chop up a buffer into packets, calling the callback with each packet.
-spec process_data(binary(), fun((binary(), #state{}) -> {binary(), #state{}}),
                                #state{}) -> {binary(), #state{}}.
process_data(<<_Magic:8, Opcode:8, _KeyLen:16, _ExtLen:8, _DataType:8,
               _VBucket:16, BodyLen:32, _Opaque:32, _CAS:64, _Rest/binary>>
                 = Buffer, CB, State)
  when byte_size(Buffer) >= BodyLen + ?HEADER_LEN ->
    %% We have a complete command
    {Packet, NewBuffer} = split_binary(Buffer, BodyLen + ?HEADER_LEN),
    State1 =
        case Opcode of
            ?NOOP ->
                %% These aren't normal TAP packets; eating them here
                %% makes everything else easier.
                State;
            _ ->
                CB(Packet, State)
        end,
    process_data(NewBuffer, CB, State1);
process_data(Buffer, _CB, State) ->
    %% Incomplete
    {Buffer, State}.


%% @doc Append Data to the appropriate buffer, calling the given
%% callback for each packet.
-spec process_data(binary(), non_neg_integer(),
                   fun((binary(), #state{}) -> #state{}), #state{}) -> #state{}.
process_data(Data, Elem, CB, State) ->
    Buffer = element(Elem, State),
    {NewBuf, NewState} = process_data(<<Buffer/binary, Data/binary>>, CB, State),
    setelement(Elem, NewState, NewBuf).


%% @doc Process a packet from the downstream server.
-spec process_downstream(<<_:8,_:_*8>>, #state{}) ->
                                #state{}.
process_downstream(<<?RES_MAGIC:8, _/binary>> = Packet,
                   State) ->
    State#state.upstream_sender ! Packet,
    State.


%% @doc Process a packet from the upstream server.
-spec process_upstream(<<_:64,_:_*8>>, #state{}) ->
                              #state{}.
process_upstream(<<?REQ_MAGIC:8, Opcode:8, _KeyLen:16, _ExtLen:8, _DataType:8,
                   VBucket:16, _BodyLen:32, Opaque:32, _CAS:64, _EnginePriv:16,
                   _Flags:16, _TTL:8, _Res1:8, _Res2:8, _Res3:8, Rest/binary>> =
                     Packet,
                 #state{downstream=Downstream, vbuckets=VBuckets} = State) ->
    case Opcode of
        ?TAP_OPAQUE ->
            ok = gen_tcp:send(Downstream, Packet),
            case Rest of
                <<?TAP_OPAQUE_INITIAL_VBUCKET_STREAM:32>> ->
                    (catch system_stats_collector:increment_counter(ebucketmigrator_backfill_starts, 1)),
                    ?rebalance_info("Initial stream for vbucket ~p",
                                    [VBucket]);
                _ ->
                    ok
            end,
            State;
        _ ->
            State1 =
                case Opcode of
                    ?TAP_VBUCKET ->
                        case Rest of
                            <<?VB_STATE_ACTIVE:32>> ->
                                true = State#state.takeover,
                                %% VBucket has been transferred, count it
                                State#state{takeover_msgs_seen =
                                                State#state.takeover_msgs_seen
                                            + 1};
                            <<_:32>> -> % Make sure it's still a 32 bit value
                                State
                        end;
                    _ ->
                        State
                end,
            case sets:is_element(VBucket, VBuckets) of
                true ->
                    ok = gen_tcp:send(Downstream, Packet),
                    State1#state{last_sent_seqno = Opaque};
                false ->
                    %% Filter it out and count it
                    State1#state{bad_vbucket_count =
                                     State1#state.bad_vbucket_count + 1}
            end
    end.<|MERGE_RESOLUTION|>--- conflicted
+++ resolved
@@ -391,11 +391,8 @@
 connect({Host, Port}, Username, Password, Bucket) ->
     {ok, Sock} = gen_tcp:connect(Host, Port,
                                  [binary, {packet, raw}, {active, false},
-<<<<<<< HEAD
                                   {nodelay, true}, {delay_send, true},
-=======
                                   {keepalive, true},
->>>>>>> 9a431d90
                                   {recbuf, 10*1024*1024},
                                   {sndbuf, 10*1024*1024}],
                                  ?CONNECT_TIMEOUT),
