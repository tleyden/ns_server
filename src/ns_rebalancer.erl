%% @author Northscale <info@northscale.com>
%% @copyright 2010 NorthScale, Inc.
%%
%% Licensed under the Apache License, Version 2.0 (the "License");
%% you may not use this file except in compliance with the License.
%% You may obtain a copy of the License at
%%
%%      http://www.apache.org/licenses/LICENSE-2.0
%%
%% Unless required by applicable law or agreed to in writing, software
%% distributed under the License is distributed on an "AS IS" BASIS,
%% WITHOUT WARRANTIES OR CONDITIONS OF ANY KIND, either express or implied.
%% See the License for the specific language governing permissions and
%% limitations under the License.
%%
%% Monitor and maintain the vbucket layout of each bucket.
%% There is one of these per bucket.
%%
%% @doc Rebalancing functions.
%%

-module(ns_rebalancer).

-include("ns_common.hrl").
-include("ns_stats.hrl").

-export([failover/1,
         generate_initial_map/1,
         rebalance/3,
         unbalanced/2,
<<<<<<< HEAD
         buckets_replication_statuses/0]).
=======
         replication_status/2,
         buckets_replication_statuses/0,
         eject_nodes/1]).
>>>>>>> 51c7ecfb


-define(DATA_LOST, 1).
-define(BAD_REPLICATORS, 2).


%%
%% API
%%

%% @doc Fail a node. Doesn't eject the node from the cluster. Takes
%% effect immediately.
failover(Node) ->
    lists:foreach(fun (Bucket) -> failover(Bucket, Node) end,
                  ns_bucket:get_bucket_names()).

-spec failover(string(), atom()) -> ok.
failover(Bucket, Node) ->
    {ok, BucketConfig} = ns_bucket:get_bucket(Bucket),
    Servers = proplists:get_value(servers, BucketConfig),
    case proplists:get_value(type, BucketConfig) of
        membase ->
            %% Promote replicas of vbuckets on this node
            Map = proplists:get_value(map, BucketConfig),
            Map1 = mb_map:promote_replicas(Map, [Node]),
            case Map1 of
                undefined ->
                    ok;
                _ ->
                    case [I || {I, [undefined|_]} <- misc:enumerate(Map1, 0)] of
                        [] -> ok; % Phew!
                        MissingVBuckets ->
                            ?rebalance_error("Lost data in ~p for ~w",
                                             [Bucket, MissingVBuckets]),
                            ?user_log(
                               ?DATA_LOST,
                               "Data has been lost for ~B% of vbuckets in bucket ~p.",
                               [length(MissingVBuckets) * 100 div length(Map), Bucket])
                    end
            end,
            ns_bucket:set_fast_forward_map(Bucket, undefined),
            case Map1 of
                undefined ->
                    undefined = Map;            % Do nothing. Map didn't change
                _ ->
                    ns_bucket:set_map(Bucket, Map1)
            end,
            ns_bucket:set_servers(Bucket, lists:delete(Node, Servers)),
            try
                ns_janitor:cleanup(Bucket, [])
            catch
                E:R ->
                    ?rebalance_error("Janitor cleanup of ~p failed after failover of ~p: ~p",
                                     [Bucket, Node, {E, R}])
            end;
        memcached ->
            ns_bucket:set_servers(Bucket, lists:delete(Node, Servers))
    end.

generate_vbucket_map(CurrentMap, KeepNodes, BucketConfig) ->
    Opts = [{maps_history, ns_bucket:past_vbucket_maps()} | ns_bucket:config_to_map_options(BucketConfig)],
    {mb_map:generate_map(CurrentMap, KeepNodes, Opts), Opts}.

generate_initial_map(BucketConfig) ->
    Chain = lists:duplicate(proplists:get_value(num_replicas, BucketConfig) + 1,
                            undefined),
    Map1 = lists:duplicate(proplists:get_value(num_vbuckets, BucketConfig),
                          Chain),
    Servers = proplists:get_value(servers, BucketConfig),
    {MapRV, _} = generate_vbucket_map(Map1, Servers, BucketConfig),
    MapRV.


rebalance(KeepNodes, EjectNodesAll, FailedNodesAll) ->
    %% don't eject ourselves at all here; this will be handled by ns_orchestrator
    EjectNodes = EjectNodesAll -- [node()],
    FailedNodes = FailedNodesAll -- [node()],

    LiveNodes = KeepNodes ++ EjectNodesAll,
    AllNodes = LiveNodes ++ FailedNodesAll,
    BucketConfigs = ns_bucket:get_buckets(),
    NumBuckets = length(BucketConfigs),
    ?rebalance_debug("BucketConfigs = ~p", [BucketConfigs]),

    maybe_cleanup_old_buckets(KeepNodes, BucketConfigs),


    %% Eject failed nodes first so they don't cause trouble
    eject_nodes(FailedNodes),
    lists:foreach(fun ({I, {BucketName, BucketConfig}}) ->
                          ?rebalance_info("Rebalancing bucket ~p with config ~p",
                                          [BucketName, BucketConfig]),
                          BucketCompletion = I / NumBuckets,
                          ns_orchestrator:update_progress(
                            dict:from_list([{N, BucketCompletion}
                                            || N <- AllNodes])),
                          case proplists:get_value(type, BucketConfig) of
                              memcached ->
                                  ns_bucket:set_servers(BucketName, KeepNodes);
                              membase ->
                                  %% Only start one bucket at a time to avoid
                                  %% overloading things
                                  ns_bucket:set_servers(BucketName, LiveNodes),
                                  wait_for_memcached(LiveNodes, BucketName, 10),
                                  ns_janitor:cleanup(BucketName, [{timeout, 1}]),
                                  {ok, NewConf} =
                                      ns_bucket:get_bucket(BucketName),
                                  NewMap =
                                      rebalance(BucketName, NewConf,
                                                KeepNodes, BucketCompletion,
                                                NumBuckets),
                                  verify_replication(BucketName, LiveNodes,
                                                     NewMap)
                          end
                  end, misc:enumerate(BucketConfigs, 0)),

    ns_config:sync_announcements(),
    ns_config_rep:push(),
    ok = ns_config_rep:synchronize_remote(KeepNodes),
    eject_nodes(EjectNodes).



%% @doc Rebalance the cluster. Operates on a single bucket. Will
%% either return ok or exit with reason 'stopped' or whatever reason
%% was given by whatever failed.
rebalance(Bucket, Config, KeepNodes, BucketCompletion, NumBuckets) ->
    Map = proplists:get_value(map, Config),
    {FastForwardMap, MapOptions} = generate_vbucket_map(Map, KeepNodes, Config),
    ?rebalance_info("Target map (distance: ~p):~n~p", [(catch mb_map:vbucket_movements(Map, FastForwardMap)), FastForwardMap]),
    ns_bucket:update_vbucket_map_history(FastForwardMap, MapOptions),
    ns_bucket:set_fast_forward_map(Bucket, FastForwardMap),
    ProgressFun =
        fun (P) ->
                Progress = dict:map(fun (_, N) ->
                                            N / NumBuckets + BucketCompletion
                                    end, P),
                ns_orchestrator:update_progress(Progress)
        end,
    {ok, Pid} =
        ns_vbucket_mover:start_link(Bucket, Map, FastForwardMap, ProgressFun),
    case wait_for_mover(Pid) of
        ok ->
            ns_bucket:set_fast_forward_map(Bucket, undefined),
            ns_bucket:set_servers(Bucket, KeepNodes),
            FastForwardMap;
        stopped ->
            exit(stopped)
    end.


%% @doc Determine if a particular bucket is unbalanced. Returns true
%% iff the max vbucket count in any class on any server is >2 more
%% than the min.
-spec unbalanced(map(), [atom()]) -> boolean().
unbalanced(Map, Servers) ->
    lists:any(fun (Histogram) ->
                      case [N || {_, N} <- Histogram] of
                          [] -> false;
                          Counts -> lists:max(Counts) - lists:min(Counts) > 2
                      end
              end, histograms(Map, Servers)).


%%
%% Internal functions
%%

%% @private


%% @doc Eject a list of nodes from the cluster, making sure this node is last.
eject_nodes(Nodes) ->
    %% Leave myself last
    LeaveNodes = case lists:member(node(), Nodes) of
                     true ->
                         (Nodes -- [node()]) ++ [node()];
                     false ->
                         Nodes
                 end,
    lists:foreach(fun (N) ->
                          ns_cluster_membership:deactivate([N]),
                          ns_cluster:leave(N)
                  end, LeaveNodes).


%% for each replication turn in Map returns list of pairs {node(),
%% integer()} representing histogram of occurences of nodes in this
%% replication turn. Missing Servers are represented with counts of 0.
%% Nodes that are not present in Servers are ignored.
histograms(Map, Servers) ->
    Histograms = [lists:keydelete(
                    undefined, 1,
                    misc:uniqc(
                      lists:sort(
                        [N || N<-L,
                              lists:member(N, Servers)]))) ||
                     L <- misc:rotate(Map)],
    lists:map(fun (H) ->
                      Missing = [{N, 0} || N <- Servers,
                                           not lists:keymember(N, 1, H)],
                      Missing ++ H
              end, Histograms).



verify_replication(Bucket, Nodes, Map) ->
    ExpectedReplicators =
        lists:sort(
          lists:flatmap(
            fun ({V, Chain}) ->
                    [{Src, Dst, V} || {Src, Dst} <- misc:pairs(Chain), Src =/= undefined, Dst =/= undefined]
            end, misc:enumerate(Map, 0))),
    ActualReplicators = cb_replication:replicas(Bucket, Nodes),

    case misc:comm(ExpectedReplicators, ActualReplicators) of
        {[], [], _} ->
            ok;
        {Missing, Extra, _} ->
            ?user_log(?BAD_REPLICATORS,
                      "Bad replicators after rebalance:~nMissing = ~p~nExtras = ~p",
                      [Missing, Extra]),
            exit(bad_replicas)
    end.


%% @doc Wait until either all memcacheds are up or stop is pressed.
wait_for_memcached(Nodes, Bucket, -1) ->
    exit({wait_for_memcached_failed, Bucket, Nodes});
wait_for_memcached(Nodes, Bucket, Tries) ->
    case [Node || Node <- Nodes, not ns_memcached:connected(Node, Bucket)] of
        [] ->
            ok;
        Down ->
            receive
                stop ->
                    exit(stopped)
            after 1000 ->
                    ?rebalance_info("Waiting for ~p", [Down]),
                    wait_for_memcached(Down, Bucket, Tries-1)
            end
    end.


-spec wait_for_mover(pid()) -> ok | stopped.
wait_for_mover(Pid) ->
    Ref = erlang:monitor(process, Pid),
    wait_for_mover_tail(Pid, Ref).

wait_for_mover_tail(Pid, Ref) ->
    receive
        stop ->
            erlang:unlink(Pid),
            (catch Pid ! {'EXIT', self(), shutdown}),
            wait_for_mover_tail(Pid, Ref);
        {'DOWN', Ref, _, _, Reason} ->
            case Reason of
                %% monitoring was too late, but because we're linked
                %% and don't trap exits the fact that we're alife
                %% means it went normal
                noproc ->
                    ok;
                normal ->
                    ok;
                shutdown ->
                    stopped;
                _ ->
                    exit({mover_crashed, Reason})
            end
    end.

%% NOTE: this is rpc:multicall-ed by 1.8 nodes.
buckets_replication_statuses() ->
    Buckets = ns_bucket:get_bucket_names(),
    failover_safeness_level:buckets_replication_statuses_compat(Buckets).

maybe_cleanup_old_buckets(KeepNodes, BucketConfigs) ->
    BucketsServers = buckets_servers(BucketConfigs),
    NewServers = KeepNodes -- BucketsServers,

    case NewServers of
        [] ->
            ok;
        _ ->
            ale:info(?USER_LOGGER, "Cleaning all data files on nodes before rebalancing them in: ~p", [NewServers])
    end,
    {Results, BadNodes} =
        rpc:multicall(NewServers, ns_storage_conf, delete_all_db_files, []),

    case BadNodes of
        [] ->
            {Good, Bad} =
                misc:multicall_result_to_plist(NewServers, {Results, BadNodes}),
            ReallyBad =
                lists:filter(
                  fun ({_Node, Reason}) ->
                          case Reason of
                              %% this must be just an old node; so ignore it
                              {'EXIT',
                               {undef,
                                [{ns_storage_conf,
                                  delete_all_db_files, [], []} | _]}} ->
                                  false;
                              _ ->
                                  true
                          end
                  end, Bad),

            case ReallyBad of
                [] ->
                    ok;
                _ ->
                    ?rebalance_error(
                       "Failed to cleanup old buckets on some nodes: ~n~p",
                       [ReallyBad]),
                    ReallyBadNodes =
                        lists:map(fun ({Node, _}) -> Node end, ReallyBad),
                    exit({buckets_cleanup_failed, ReallyBadNodes})
            end,

            FailedNodes =
                lists:foldl(
                  fun ({Node, Result}, Acc) ->
                          case Result of
                              ok ->
                                  Acc;
                              Error ->
                                  ?rebalance_error(
                                     "Failed to cleanup old buckets on node ~p: ~p",
                                     [Node, Error]),
                                  [Node | Acc]
                          end
                  end, [], Good),

            case FailedNodes of
                [] ->
                    ok;
                _ ->
                    exit({buckets_cleanup_failed, FailedNodes})
            end;
        _ ->
            ?rebalance_error("Failed to cleanup old buckets on some nodes: ~p",
                             [BadNodes]),
            exit({buckets_cleanup_failed, BadNodes})
    end.

buckets_servers(BucketConfigs) ->
    lists:foldl(
      fun ({_Name, Config}, Acc) ->
              Servers = proplists:get_value(servers, Config, []),
              ordsets:union([Acc, ordsets:from_list(Servers)])
      end, ordsets:new(), BucketConfigs).<|MERGE_RESOLUTION|>--- conflicted
+++ resolved
@@ -28,13 +28,7 @@
          generate_initial_map/1,
          rebalance/3,
          unbalanced/2,
-<<<<<<< HEAD
          buckets_replication_statuses/0]).
-=======
-         replication_status/2,
-         buckets_replication_statuses/0,
-         eject_nodes/1]).
->>>>>>> 51c7ecfb
 
 
 -define(DATA_LOST, 1).
