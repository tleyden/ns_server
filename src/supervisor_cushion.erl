--- conflicted
+++ resolved
@@ -65,16 +65,9 @@
 handle_info({die, Reason}, State) ->
     {stop, Reason, State};
 handle_info(Info, State) ->
-<<<<<<< HEAD
-    ?log_error("Cushion got unexpected info supervising ~p: ~p",
-               [State#state.name, Info]),
-    {noreply, State}.
-=======
     ?log_warning("Cushion got unexpected info supervising ~p: ~p",
                  [State#state.name, Info]),
-    State1 = die_slowly({error, cushioned_supervisor, Info}, State),
-    {noreply, State1}.
->>>>>>> cbc18489
+    {noreply, State}.
 
 die_slowly(Reason, State) ->
     %% How long (in microseconds) has this service been running?
