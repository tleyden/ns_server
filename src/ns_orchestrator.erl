%% @author Northscale <info@northscale.com>
%% @copyright 2010 NorthScale, Inc.
%%
%% Licensed under the Apache License, Version 2.0 (the "License");
%% you may not use this file except in compliance with the License.
%% You may obtain a copy of the License at
%%
%%      http://www.apache.org/licenses/LICENSE-2.0
%%
%% Unless required by applicable law or agreed to in writing, software
%% distributed under the License is distributed on an "AS IS" BASIS,
%% WITHOUT WARRANTIES OR CONDITIONS OF ANY KIND, either express or implied.
%% See the License for the specific language governing permissions and
%% limitations under the License.
%%
%% Monitor and maintain the vbucket layout of each bucket.
%% There is one of these per bucket.
%%
-module(ns_orchestrator).

-behaviour(gen_fsm).

-include("ns_common.hrl").

%% Constants and definitions

-type reply_to() :: [{pid(), any()}].
-type janitor_item() :: {bucket, bucket_name()}.
-type janitor_request() :: {janitor_item(), reply_to()}.
-record(idle_state, {janitor_requests = [] :: [janitor_request()]}).
-record(janitor_state, {janitor_requests :: [janitor_request()],
                        pid}).
<<<<<<< HEAD
-record(rebalancing_state, {rebalancer, progress,
                            keep_nodes, eject_nodes, failed_nodes,
                            stop_timer}).
=======
-record(rebalancing_state, {rebalancer,
                            progress,
                            keep_nodes,
                            eject_nodes,
                            failed_nodes,
                            consider_post_rebalance_upgrade = true}).
>>>>>>> b6de89bd
-record(recovery_state, {uuid :: binary(),
                         bucket :: bucket_name(),
                         recoverer_state :: any()}).
-record(dcp_upgrade_state, {upgrader, progress, restart}).


%% API
-export([create_bucket/3,
         update_bucket/3,
         delete_bucket/1,
         flush_bucket/1,
         failover/1,
         try_autofailover/1,
         needs_rebalance/0,
         request_janitor_run/1,
         rebalance_progress/0,
         rebalance_progress_full/0,
         rebalance_progress_full/1,
         start_link/0,
         start_rebalance/3,
         stop_rebalance/0,
         update_progress/2,
         is_rebalance_running/0,
         start_recovery/1,
         stop_recovery/2,
         commit_vbucket/3,
         recovery_status/0,
         recovery_map/2,
         is_recovery_running/0,
         run_cleanup/1,
         ensure_janitor_run/1,
         start_graceful_failover/1]).

-define(SERVER, {global, ?MODULE}).

-define(REBALANCE_SUCCESSFUL, 1).
-define(REBALANCE_FAILED, 2).
-define(REBALANCE_NOT_STARTED, 3).
-define(REBALANCE_STARTED, 4).
-define(REBALANCE_PROGRESS, 5).
-define(REBALANCE_STOPPED, 7).

-define(DELETE_BUCKET_TIMEOUT, ns_config:get_global_timeout(delete_bucket, 30000)).
-define(FLUSH_BUCKET_TIMEOUT, ns_config:get_global_timeout(flush_bucket, 60000)).
-define(CREATE_BUCKET_TIMEOUT, ns_config:get_global_timeout(create_bucket, 5000)).
-define(RECOVERY_QUERY_STATES_TIMEOUT,
        ns_config:get_global_timeout(recovery_query_states, 5000)).
-define(JANITOR_INTERVAL, ns_config:read_key_fast(janitor_interval, 10000)).
-define(STOP_REBALANCE_TIMEOUT, ns_config:get_global_timeout(stop_rebalance_timeout, 60000)).

%% gen_fsm callbacks
-export([code_change/4,
         init/1,
         handle_event/3,
         handle_info/3,
         handle_sync_event/4,
         terminate/3]).

%% States
-export([idle/2, idle/3,
         janitor_running/2, janitor_running/3,
         rebalancing/2, rebalancing/3,
         recovery/2, recovery/3,
         upgrading_to_dcp/2, upgrading_to_dcp/3]).


%%
%% API
%%

start_link() ->
    misc:start_singleton(gen_fsm, ?MODULE, [], []).

wait_for_orchestrator() ->
    misc:wait_for_global_name(?MODULE).


-spec create_bucket(memcached|membase, nonempty_string(), list()) ->
                           ok | {error, {already_exists, nonempty_string()}} |
                           {error, {still_exists, nonempty_string()}} |
                           {error, {port_conflict, integer()}} |
                           {error, {invalid_name, nonempty_string()}} |
                           rebalance_running | in_recovery.
create_bucket(BucketType, BucketName, NewConfig) ->
    wait_for_orchestrator(),
    gen_fsm:sync_send_event(?SERVER, {create_bucket, BucketType, BucketName,
                                      NewConfig}, infinity).

-spec update_bucket(memcached|membase, nonempty_string(), list()) ->
                           ok | {exit, {not_found, nonempty_string()}, []}
                               | rebalance_running.
update_bucket(BucketType, BucketName, UpdatedProps) ->
    wait_for_orchestrator(),
    gen_fsm:sync_send_all_state_event(?SERVER, {update_bucket, BucketType, BucketName,
                                                UpdatedProps}, infinity).

%% Deletes bucket. Makes sure that once it returns it's already dead.
%% In implementation we make sure config deletion is propagated to
%% child nodes. And that ns_memcached for bucket being deleted
%% dies. But we don't wait more than ?DELETE_BUCKET_TIMEOUT.
%%
%% Return values are ok if it went fine at least on local node
%% (failure to stop ns_memcached on any nodes is merely logged);
%% rebalance_running if delete bucket request came while rebalancing;
%% and {exit, ...} if bucket does not really exists
-spec delete_bucket(bucket_name()) ->
                           ok | rebalance_running | in_recovery |
                           {shutdown_failed, [node()]} | {exit, {not_found, bucket_name()}, _}.
delete_bucket(BucketName) ->
    wait_for_orchestrator(),
    gen_fsm:sync_send_event(?SERVER, {delete_bucket, BucketName}, infinity).

-spec flush_bucket(bucket_name()) ->
                          ok |
                          rebalance_running |
                          in_recovery |
                          bucket_not_found |
                          flush_disabled |
                          not_supported |       % if we're in 1.8.x compat mode and trying to flush couchbase bucket
                          {prepare_flush_failed, _, _} |
                          {initial_config_sync_failed, _} |
                          {flush_config_sync_failed, _} |
                          {flush_wait_failed, _, _} |
                          {old_style_flush_failed, _, _}.
flush_bucket(BucketName) ->
    wait_for_orchestrator(),
    gen_fsm:sync_send_event(?SERVER, {flush_bucket, BucketName}, infinity).


-spec failover(atom()) -> ok | rebalance_running |
                          in_recovery | last_node | unknown_node.
failover(Node) ->
    wait_for_orchestrator(),
    gen_fsm:sync_send_event(?SERVER, {failover, Node}, infinity).


-spec try_autofailover(atom()) -> ok | rebalance_running | in_recovery |
                                  {autofailover_unsafe, [bucket_name()]}.
try_autofailover(Node) ->
    wait_for_orchestrator(),
    gen_fsm:sync_send_event(?SERVER, {try_autofailover, Node}, infinity).


-spec needs_rebalance() -> boolean().
needs_rebalance() ->
    NodesWanted = ns_node_disco:nodes_wanted(),
    ServicesNeedRebalance =
        lists:any(fun (S) ->
                          service_needs_rebalance(S, NodesWanted)
                  end, ns_cluster_membership:cluster_supported_services()),
    ServicesNeedRebalance orelse buckets_need_rebalance(NodesWanted).

service_needs_rebalance(Service, NodesWanted) ->
    ServiceNodes = ns_cluster_membership:service_nodes(NodesWanted, Service),
    ActiveServiceNodes = ns_cluster_membership:service_active_nodes(Service),
    lists:sort(ServiceNodes) =/= lists:sort(ActiveServiceNodes) orelse
        topology_aware_service_needs_rebalance(Service, ActiveServiceNodes).

topology_aware_service_needs_rebalance(Service, ServiceNodes) ->
    case lists:member(Service, ns_cluster_membership:topology_aware_services()) of
        true ->
            %% TODO: consider caching this
            Statuses = ns_doctor:get_nodes(),
            lists:any(
              fun (Node) ->
                      NodeStatus = misc:dict_get(Node, Statuses, []),
                      ServiceStatus =
                          proplists:get_value({service_status, Service},
                                              NodeStatus, []),
                      proplists:get_value(needs_rebalance, ServiceStatus, false)
              end, ServiceNodes);
        false ->
            false
    end.

-spec buckets_need_rebalance([node(), ...]) -> boolean().
buckets_need_rebalance(NodesWanted) ->
    KvNodes = ns_cluster_membership:service_nodes(NodesWanted, kv),
    lists:any(fun ({_, BucketConfig}) ->
                      ns_bucket:needs_rebalance(BucketConfig, KvNodes)
              end,
              ns_bucket:get_buckets()).

-spec rebalance_progress_full() -> {running, [{atom(), float()}]} | not_running.
rebalance_progress_full() ->
    gen_fsm:sync_send_event(?SERVER, rebalance_progress, 2000).

-spec rebalance_progress_full(non_neg_integer()) -> {running, [{atom(), float()}]} | not_running.
rebalance_progress_full(Timeout) ->
    gen_fsm:sync_send_event(?SERVER, rebalance_progress, Timeout).

-spec rebalance_progress() -> {running, [{atom(), float()}]} | not_running.
rebalance_progress() ->
    try rebalance_progress_full()
    catch
        Type:Err ->
            ?log_error("Couldn't talk to orchestrator: ~p", [{Type, Err}]),
            not_running
    end.


-spec request_janitor_run(janitor_item()) -> ok.
request_janitor_run(Item) ->
    gen_fsm:send_event(?SERVER, {request_janitor_run, Item}).

-spec ensure_janitor_run(janitor_item()) ->
                                ok |
                                in_recovery |
                                rebalance_running |
                                janitor_failed |
                                bucket_deleted.
ensure_janitor_run(Item) ->
    wait_for_orchestrator(),
    misc:poll_for_condition(
      fun () ->
              case gen_fsm:sync_send_event(?SERVER, {ensure_janitor_run, Item}, infinity) of
                  warming_up ->
                      false;
                  shutdown ->
                      false;
                  Ret ->
                      Ret
              end
      end, infinity, 1000).

-spec start_rebalance([node()], [node()], all | [bucket_name()]) ->
                             ok | in_progress | already_balanced |
                             nodes_mismatch | no_active_nodes_left |
                             in_recovery | delta_recovery_not_possible |
                             no_kv_nodes_left.
start_rebalance(KnownNodes, EjectNodes, DeltaRecoveryBuckets) ->
    wait_for_orchestrator(),
    gen_fsm:sync_send_all_state_event(
      ?SERVER, {maybe_start_rebalance, KnownNodes, EjectNodes, DeltaRecoveryBuckets}).

-spec start_graceful_failover(node()) ->
                                     ok | in_progress | in_recovery | non_kv_node |
                                     not_graceful | unknown_node | last_node.
start_graceful_failover(Node) ->
    wait_for_orchestrator(),
    gen_fsm:sync_send_event(?SERVER, {start_graceful_failover, Node}).


-spec stop_rebalance() -> ok | not_rebalancing.
stop_rebalance() ->
    wait_for_orchestrator(),
    gen_fsm:sync_send_event(?SERVER, stop_rebalance).


-spec start_recovery(bucket_name()) ->
                            {ok, UUID, RecoveryMap} |
                            unsupported |
                            rebalance_running |
                            not_present |
                            not_needed |
                            {error, {failed_nodes, [node()]}}
  when UUID :: binary(),
       RecoveryMap :: dict().
start_recovery(Bucket) ->
    wait_for_orchestrator(),
    gen_fsm:sync_send_event(?SERVER, {start_recovery, Bucket}).

-spec recovery_status() -> not_in_recovery | {ok, Status}
  when Status :: [{bucket, bucket_name()} |
                  {uuid, binary()} |
                  {recovery_map, RecoveryMap}],
       RecoveryMap :: dict().
recovery_status() ->
    case is_recovery_running() of
        false ->
            not_in_recovery;
        _ ->
            wait_for_orchestrator(),
            gen_fsm:sync_send_all_state_event(?SERVER, recovery_status)
    end.

-spec recovery_map(bucket_name(), UUID) -> bad_recovery | {ok, RecoveryMap}
  when RecoveryMap :: dict(),
       UUID :: binary().
recovery_map(Bucket, UUID) ->
    wait_for_orchestrator(),
    gen_fsm:sync_send_all_state_event(?SERVER, {recovery_map, Bucket, UUID}).

-spec commit_vbucket(bucket_name(), UUID, vbucket_id()) ->
                            ok | recovery_completed |
                            vbucket_not_found | bad_recovery |
                            {error, {failed_nodes, [node()]}}
  when UUID :: binary().
commit_vbucket(Bucket, UUID, VBucket) ->
    wait_for_orchestrator(),
    gen_fsm:sync_send_all_state_event(?SERVER, {commit_vbucket, Bucket, UUID, VBucket}).

-spec stop_recovery(bucket_name(), UUID) -> ok | bad_recovery
  when UUID :: binary().
stop_recovery(Bucket, UUID) ->
    wait_for_orchestrator(),
    gen_fsm:sync_send_all_state_event(?SERVER, {stop_recovery, Bucket, UUID}).

-spec is_recovery_running() -> boolean().
is_recovery_running() ->
    case ns_config:search(recovery_status) of
        {value, {running, _Bucket, _UUID}} ->
            true;
        _ ->
            false
    end.

%%
%% gen_fsm callbacks
%%

code_change(_OldVsn, StateName, StateData, _Extra) ->
    {ok, StateName, StateData}.


init([]) ->
    process_flag(trap_exit, true),
    self() ! janitor,
    timer2:send_interval(?JANITOR_INTERVAL, janitor),

    try
        consider_switching_compat_mode()
    catch exit:normal ->
            %% There's no need to restart us here. So if we've changed compat mode in init suppress exit
            ok
    end,

    {ok, idle, #idle_state{}}.


handle_event(Event, StateName, State) ->
    {stop, {unhandled, Event, StateName}, State}.


handle_sync_event({update_bucket, _BucketType, _BucketName, _UpdatedProps}, _From, rebalancing, State) ->
    {reply, rebalance_running, rebalancing, State};
handle_sync_event({update_bucket, BucketType, BucketName, UpdatedProps}, _From, StateName, State) ->
    Reply = ns_bucket:update_bucket_props(BucketType, BucketName, UpdatedProps),
    case Reply of
        ok ->
            %% request janitor run to fix map if the replica # has changed
            request_janitor_run({bucket, BucketName});
        _ -> ok
    end,
    {reply, Reply, StateName, State};

%% this message is sent by pre-3.0 nodes
handle_sync_event({maybe_start_rebalance, KnownNodes, EjectedNodes},
                  From, StateName, State) ->
    %% old nodes cannot handle error from inability to delta-recover
    %% buckets
    handle_sync_event({maybe_start_rebalance, KnownNodes, EjectedNodes, []},
                      From, StateName, State);
%% this one is sent by post-3.0 nodes
handle_sync_event({maybe_start_rebalance, KnownNodes, EjectedNodes, DeltaRecoveryBuckets},
                  From, StateName, State) ->
    case {EjectedNodes -- KnownNodes,
          lists:sort(ns_node_disco:nodes_wanted()),
          lists:sort(KnownNodes)} of
        {[], X, X} ->
            Config = ns_config:get(),

            MaybeKeepNodes = KnownNodes -- EjectedNodes,
            FailedNodes =
                [N || N <- KnownNodes,
                      ns_cluster_membership:get_cluster_membership(N, Config) =:= inactiveFailed],
            KeepNodes = MaybeKeepNodes -- FailedNodes,
            DeltaNodes = ns_rebalancer:get_delta_recovery_nodes(Config, KeepNodes),
            case KeepNodes of
                [] ->
                    {reply, no_active_nodes_left, StateName, State};
                _ ->
                    StartEvent = {start_rebalance,
                                  KeepNodes,
                                  EjectedNodes -- FailedNodes,
                                  FailedNodes, DeltaNodes, DeltaRecoveryBuckets},
                    ?MODULE:StateName(StartEvent, From, State)
            end;
        _ ->
            {reply, nodes_mismatch, StateName, State}
    end;

handle_sync_event(recovery_status, From, StateName, State) ->
    case StateName of
        recovery ->
            ?MODULE:recovery(recovery_status, From, State);
        _ ->
            {reply, not_in_recovery, StateName, State}
    end;
handle_sync_event(Msg, From, StateName, State)
  when element(1, Msg) =:= recovery_map;
       element(1, Msg) =:= commit_vbucket;
       element(1, Msg) =:= stop_recovery ->
    case StateName of
        recovery ->
            Bucket = element(2, Msg),
            UUID = element(3, Msg),

            #recovery_state{bucket=BucketInRecovery,
                            uuid=RecoveryUUID} = State,

            case Bucket =:= BucketInRecovery andalso UUID =:= RecoveryUUID of
                true ->
                    ?MODULE:recovery(Msg, From, State);
                false ->
                    {reply, bad_recovery, recovery, State}
            end;
        _ ->
            {reply, bad_recovery, StateName, State}
    end;

handle_sync_event(Event, _From, StateName, State) ->
    {stop, {unhandled, Event, StateName}, State}.

handle_info(janitor, idle, #idle_state{janitor_requests=[]} = State) ->
    consider_switching_compat_mode(),

    [_|_] = Items = get_janitor_items(),

    handle_info(janitor, idle,
                State#idle_state{janitor_requests=[{Item, []} || Item <- Items]});
handle_info(janitor, idle, #idle_state{janitor_requests=Requests}) ->
    misc:verify_name(?MODULE), % MB-3180: Make sure we're still registered
    maybe_drop_recovery_status(),
    {Item, _} = hd(Requests),
    Pid = proc_lib:spawn_link(?MODULE, run_cleanup, [Item]),
    %% NOTE: Bucket will be popped from Buckets when janitor run will
    %% complete successfully
    {next_state, janitor_running, #janitor_state{janitor_requests=Requests,
                                                 pid = Pid}};
handle_info(janitor, StateName, StateData) ->
    ?log_info("Skipping janitor in state ~p", [StateName]),
    {next_state, StateName, StateData};
handle_info({'EXIT', Pid, Reason}, janitor_running,
            #janitor_state{pid = Pid,
                           janitor_requests = [{Item, _ReplyTo} = Request | RestRequests]}) ->
    Ret = case Reason of
              shutdown ->
                  shutdown;
              normal ->
                  ok;
              {shutdown, {error, wait_for_memcached_failed, _}} ->
                  warming_up;
              _ ->
                  ?log_warning("Janitor run exited for ~p with reason ~p~n",
                               [Item, Reason]),
                  janitor_failed
          end,
    notify_janitor_finished(Request, Ret),
    case RestRequests of
        [] ->
            ok;
        _ ->
            self() ! janitor
    end,
    consider_switching_compat_mode(),
    {next_state, idle, #idle_state{janitor_requests = RestRequests}};
handle_info({'EXIT', Pid, Reason}, rebalancing,
            #rebalancing_state{rebalancer=Pid,
                               keep_nodes=KeepNodes,
                               eject_nodes=EjectNodes,
                               failed_nodes=FailedNodes,
<<<<<<< HEAD
                               stop_timer = MaybeTref}) ->
=======
                               consider_post_rebalance_upgrade = ConsiderUpgrade} = State) ->
>>>>>>> b6de89bd
    Status = case Reason of
                 graceful_failover_done ->
                     none;
                 normal ->
                     ?user_log(?REBALANCE_SUCCESSFUL,
                               "Rebalance completed successfully.~n"),
                     ns_cluster:counter_inc(rebalance_success),
                     auto_failover:reset_count_async(),
                     none;
                 stopped ->
                     ?user_log(?REBALANCE_STOPPED,
                               "Rebalance stopped by user.~n"),
                     ns_cluster:counter_inc(rebalance_stop),
                     case MaybeTref of
                         undefined ->
                             ok;
                         _ ->
                             gen_fsm:cancel_timer(MaybeTref)
                     end,
                     none;
                 _ ->
                     ?user_log(?REBALANCE_FAILED,
                               "Rebalance exited with reason ~p~n", [Reason]),
                     ns_cluster:counter_inc(rebalance_fail),
                     {none, <<"Rebalance failed. See logs for detailed reason. "
                              "You can try rebalance again.">>}
             end,

    ns_config:set([{rebalance_status, Status},
                   {rebalance_status_uuid, couch_uuids:random()},
                   {rebalancer_pid, undefined}]),
    rpc:eval_everywhere(diag_handler, log_all_tap_and_checkpoint_stats, []),
    case (lists:member(node(), EjectNodes) andalso Reason =:= normal) orelse
        lists:member(node(), FailedNodes) of
        true ->
            ns_config:sync_announcements(),
            ns_config_rep:push(),
            ok = ns_config_rep:synchronize_remote(KeepNodes),
            ns_rebalancer:eject_nodes([node()]);
        false ->
            ok
    end,

    case ConsiderUpgrade of
        true ->
            Restart =
                try
                    consider_switching_compat_mode(),
                    false
                catch exit:normal ->
                        true
                end,

            maybe_start_upgrade_to_dcp(Restart);
        false ->
            ?log_debug("Skipping post-rebalance upgrade for rebalance ~p", [State]),
            {next_state, idle, #idle_state{}}
    end;

handle_info({'EXIT', Pid, Reason}, upgrading_to_dcp,
            #dcp_upgrade_state{upgrader = Pid,
                               restart = Restart}) ->
    Status = case Reason of
                 normal ->
                     ?user_log(?REBALANCE_SUCCESSFUL,
                               "DCP upgrade completed successfully.~n"),
                     none;
                 stopped ->
                     ?user_log(?REBALANCE_STOPPED,
                               "DCP upgrade stopped by user.~n"),
                     none;
                 _ ->
                     ?user_log(?REBALANCE_FAILED,
                               "DCP upgrade exited with reason ~p~n", [Reason]),
                     {none, <<"DCP upgrade failed. See logs for detailed reason.">>}
             end,

    ns_config:set([{rebalance_status, Status},
                   {rebalance_status_uuid, couch_uuids:random()},
                   {rebalancer_pid, undefined}]),

    case Restart of
        true ->
            exit(normal);
        false ->
            {next_state, idle, #idle_state{}}
    end;

handle_info(Msg, StateName, StateData) ->
    ?log_warning("Got unexpected message ~p in state ~p with data ~p",
                 [Msg, StateName, StateData]),
    {next_state, StateName, StateData}.


terminate(_Reason, _StateName, _StateData) ->
    ok.


%%
%% States
%%

%% Asynchronous idle events
idle({request_janitor_run, Item}, State) ->
    do_request_janitor_run({Item, []}, idle, State);
idle(_Event, State) ->
    %% This will catch stray progress messages
    {next_state, idle, State}.

janitor_running({request_janitor_run, Item}, State) ->
    do_request_janitor_run({Item, []}, janitor_running, State);
janitor_running(_Event, State) ->
    {next_state, janitor_running, State}.

%% Synchronous idle events
idle({create_bucket, BucketType, BucketName, NewConfig}, _From, State) ->
    Reply = case ns_bucket:name_conflict(BucketName) of
                false ->
                    {Results, FailedNodes} = rpc:multicall(ns_node_disco:nodes_wanted(), ns_memcached, active_buckets, [], ?CREATE_BUCKET_TIMEOUT),
                    case FailedNodes of
                        [] -> ok;
                        _ ->
                            ?log_warning("Best-effort check for presense of bucket failed to be made on following nodes: ~p", FailedNodes)
                    end,
                    case lists:any(fun (StartedBucket) ->
                                           ns_bucket:names_conflict(StartedBucket, BucketName)
                                   end, lists:append(Results)) of
                        true ->
                            {error, {still_exists, BucketName}};
                        _ ->
                            ns_bucket:create_bucket(BucketType, BucketName, NewConfig)
                        end;
                true ->
                    {error, {already_exists, BucketName}}
            end,
    case Reply of
        ok ->
            master_activity_events:note_bucket_creation(BucketName, BucketType, NewConfig),
            request_janitor_run({bucket, BucketName});
        _ -> ok
    end,
    {reply, Reply, idle, State};
idle({flush_bucket, BucketName}, _From, State) ->
    RV = perform_bucket_flushing(BucketName),
    case RV of
        ok -> ok;
        _ ->
            ale:info(?USER_LOGGER, "Flushing ~p failed with error: ~n~p", [BucketName, RV])
    end,
    {reply, RV, idle, State};
idle({delete_bucket, BucketName}, _From,
     #idle_state{janitor_requests=JanitorRequests} = State) ->
    xdc_rdoc_api:delete_all_replications(BucketName),
    DeleteRV = ns_bucket:delete_bucket_returning_config(BucketName),
    NewState =
        case DeleteRV of
            {ok, _} ->
                master_activity_events:note_bucket_deletion(BucketName),
                ns_config:sync_announcements(),
                State#idle_state{janitor_requests=
                                     delete_bucket_request(BucketName, JanitorRequests)};
            _ ->
                State
        end,

    Reply =
        case DeleteRV of
            {ok, BucketConfig} ->
                Nodes = ns_bucket:bucket_nodes(BucketConfig),
                Pred = fun (Active) ->
                               not lists:member(BucketName, Active)
                       end,
                LeftoverNodes =
                    case wait_for_nodes(Nodes, Pred, ?DELETE_BUCKET_TIMEOUT) of
                        ok ->
                            [];
                        {timeout, LeftoverNodes0} ->
                            ?log_warning("Nodes ~p failed to delete bucket ~p "
                                         "within expected time.",
                                         [LeftoverNodes0, BucketName]),
                            LeftoverNodes0
                    end,

                LiveNodes = Nodes -- LeftoverNodes,

                ?log_info("Restarting moxi on nodes ~p", [LiveNodes]),
                case multicall_moxi_restart(LiveNodes, ?DELETE_BUCKET_TIMEOUT) of
                    ok ->
                        ok;
                    FailedNodes ->
                        ?log_warning("Failed to restart moxi on following nodes ~p",
                                     [FailedNodes])
                end,
                case LeftoverNodes of
                    [] ->
                        ok;
                    _ ->
                        {shutdown_failed, LeftoverNodes}
                end;
            _ ->
                DeleteRV
    end,

    {reply, Reply, idle, NewState};
idle({failover, Node}, _From, State) ->
    Result =
        case ns_rebalancer:check_failover_possible(Node) of
            ok ->
                ns_rebalancer:orchestrate_failover(Node);
            Error ->
                Error
        end,
    {reply, Result, idle, State};
idle({try_autofailover, Node}, From, State) ->
    case ns_rebalancer:validate_autofailover(Node) of
        {error, UnsafeBuckets} ->
            {reply, {autofailover_unsafe, UnsafeBuckets}, idle, State};
        ok ->
            idle({failover, Node}, From, State)
    end;
idle({start_graceful_failover, Node}, _From,
     #idle_state{janitor_requests = JanitorRequests} = State) ->
    case ns_rebalancer:start_link_graceful_failover(Node) of
        {ok, Pid} ->
            notify_janitor_finished(JanitorRequests, rebalance_running),
            ns_config:set([{rebalance_status, running},
                           {rebalance_status_uuid, couch_uuids:random()},
                           {graceful_failover_pid, Pid},
                           {rebalancer_pid, Pid}]),

            Nodes = ns_cluster_membership:active_nodes(),
            Progress = rebalance_progress:init(Nodes, [kv]),

            {reply, ok, rebalancing,
             #rebalancing_state{rebalancer=Pid,
                                eject_nodes = [],
                                keep_nodes = [],
                                failed_nodes = [],
                                progress=Progress}};
        {error, RV} ->
            {reply, RV, idle, State}
    end;
idle(rebalance_progress, _From, State) ->
    {reply, not_running, idle, State};
%% NOTE: this is not remotely called but is used by maybe_start_rebalance
idle({start_rebalance, KeepNodes, EjectNodes,
      FailedNodes, DeltaNodes, DeltaRecoveryBuckets}, _From,
     #idle_state{janitor_requests = JanitorRequests} = State) ->

    case ns_rebalancer:start_link_rebalance(KeepNodes, EjectNodes,
                                            FailedNodes, DeltaNodes, DeltaRecoveryBuckets) of
        {ok, Pid} ->
            case DeltaNodes =/= [] of
                true ->
                    ?user_log(?REBALANCE_STARTED,
                              "Starting rebalance, KeepNodes = ~p, EjectNodes = ~p, Failed over and being ejected nodes = ~p, Delta recovery nodes = ~p, "
                              " Delta recovery buckets = ~p",
                              [KeepNodes, EjectNodes, FailedNodes, DeltaNodes, DeltaRecoveryBuckets]);
                _ ->
                    ?user_log(?REBALANCE_STARTED,
                              "Starting rebalance, KeepNodes = ~p, EjectNodes = ~p, Failed over and being ejected nodes = ~p; no delta recovery nodes~n",
                              [KeepNodes, EjectNodes, FailedNodes])
            end,

            notify_janitor_finished(JanitorRequests, rebalance_running),
            ns_cluster:counter_inc(rebalance_start),
            ns_config:set([{rebalance_status, running},
                           {rebalance_status_uuid, couch_uuids:random()},
                           {graceful_failover_pid, undefined},
                           {rebalancer_pid, Pid}]),

            {reply, ok, rebalancing,
             #rebalancing_state{rebalancer=Pid,
                                progress=rebalance_progress:init(KeepNodes ++ EjectNodes),
                                keep_nodes=KeepNodes,
                                eject_nodes=EjectNodes,
                                failed_nodes=FailedNodes}};
        {error, no_kv_nodes_left} ->
            {reply, no_kv_nodes_left, idle, State};
        {error, delta_recovery_not_possible} ->
            {reply, delta_recovery_not_possible, idle, State}
    end;
idle({move_vbuckets, Bucket, Moves}, _From, #idle_state{janitor_requests = JanitorRequests}) ->
    notify_janitor_finished(JanitorRequests, rebalance_running),
    Pid = spawn_link(
            fun () ->
                    ns_rebalancer:move_vbuckets(Bucket, Moves)
            end),
    ns_config:set([{rebalance_status, running},
                   {rebalance_status_uuid, couch_uuids:random()},
                   {graceful_failover_pid, undefined},
                   {rebalancer_pid, Pid}]),

    Nodes = ns_cluster_membership:active_nodes(),
    Progress = rebalance_progress:init(Nodes, [kv]),

    {reply, ok, rebalancing,
     #rebalancing_state{rebalancer=Pid,
<<<<<<< HEAD
                        progress=Progress}};
=======
                        progress=dict:new(),
                        keep_nodes=ns_node_disco:nodes_wanted(),
                        eject_nodes=[],
                        failed_nodes=[],
                        consider_post_rebalance_upgrade=false}};
>>>>>>> b6de89bd
idle(stop_rebalance, _From, State) ->
    ns_janitor:stop_rebalance_status(
      fun () ->
              ?user_log(?REBALANCE_STOPPED,
                        "Resetting rebalance status since rebalance stop was "
                        "requested but rebalance isn't orchestrated on our node"),
              none
      end),
    {reply, not_rebalancing, idle, State};
idle({start_recovery, Bucket}, {FromPid, _} = _From,
     #idle_state{janitor_requests = JanitorRequests} = State) ->
    try

        BucketConfig0 = case ns_bucket:get_bucket(Bucket) of
                            {ok, V} ->
                                V;
                            Error0 ->
                                throw(Error0)
                        end,

        case ns_bucket:bucket_type(BucketConfig0) of
            membase ->
                ok;
            _ ->
                throw(not_needed)
        end,

        FailedOverNodes = [N || {N, inactiveFailed} <- ns_cluster_membership:get_nodes_cluster_membership()],
        Servers0 = ns_node_disco:nodes_wanted() -- FailedOverNodes,
        Servers = ns_cluster_membership:service_nodes(Servers0, kv),
        BucketConfig = misc:update_proplist(BucketConfig0, [{servers, Servers}]),
        ns_cluster_membership:activate(Servers),
        ns_config:sync_announcements(),
        FromPidNode = erlang:node(FromPid),
        SyncServers = Servers -- [FromPidNode] ++ [FromPidNode],
        case ns_config_rep:synchronize_remote(SyncServers) of
            ok ->
                ok;
            {error, BadNodes} ->
                ?log_error("Failed to syncrhonize config to some nodes: ~p", [BadNodes]),
                throw({error, {failed_nodes, BadNodes}})
        end,

        case ns_rebalancer:maybe_cleanup_old_buckets(Servers) of
            ok ->
                ok;
            {buckets_cleanup_failed, FailedNodes0} ->
                throw({error, {failed_nodes, FailedNodes0}})
        end,

        ns_bucket:set_servers(Bucket, Servers),

        case ns_janitor:cleanup(Bucket, [{query_states_timeout, 10000}]) of
            ok ->
                ok;
            {error, _, FailedNodes1} ->
                error({error, {failed_nodes, FailedNodes1}})
        end,

        {ok, RecoveryMap, {NewServers, NewBucketConfig}, RecovererState} =
            case recoverer:start_recovery(BucketConfig) of
                {ok, _, _, _} = R ->
                    R;
                Error1 ->
                    throw(Error1)
            end,

        true = (Servers =:= NewServers),

        RV = apply_recoverer_bucket_config(Bucket, NewBucketConfig, NewServers),
        case RV of
            ok ->
                RecoveryUUID = couch_uuids:random(),
                NewState =
                    #recovery_state{bucket=Bucket,
                                    uuid=RecoveryUUID,
                                    recoverer_state=RecovererState},

                ensure_recovery_status(Bucket, RecoveryUUID),

                ale:info(?USER_LOGGER, "Put bucket `~s` into recovery mode", [Bucket]),

                notify_janitor_finished(JanitorRequests, in_recovery),
                {reply, {ok, RecoveryUUID, RecoveryMap}, recovery, NewState};
            Error2 ->
                throw(Error2)
        end

    catch
        throw:E ->
            {reply, E, idle, State}
    end;
idle({ensure_janitor_run, Item}, From, State) ->
    do_request_janitor_run({Item, [From]}, idle, State).

janitor_running(rebalance_progress, _From, State) ->
    {reply, not_running, janitor_running, State};
janitor_running(Msg, From, #janitor_state{pid=Pid} = State) ->
    %% when handling some call while janitor is running we kill janitor
    exit(Pid, shutdown),
    %% than await that it's dead and handle it's death message
    {next_state, idle, NextState}
        = receive
              {'EXIT', Pid, _} = DeathMsg ->
                  handle_info(DeathMsg, janitor_running, State)
          end,
    %% and than handle original call in idle state
    idle(Msg, From, NextState);
janitor_running({ensure_janitor_run, Item}, From, State) ->
    do_request_janitor_run({Item, [From]}, janitor_running, State).

%% Asynchronous rebalancing events
rebalancing({update_progress, Service, ServiceProgress},
            #rebalancing_state{progress=Old} = State) ->
    NewProgress = rebalance_progress:update(Service, ServiceProgress, Old),
    {next_state, rebalancing,
     State#rebalancing_state{progress=NewProgress}};
rebalancing({timeout, _Tref, stop_timeout},
            #rebalancing_state{rebalancer = Pid} = State) ->
    ?log_debug("Stop rebalance timeout, brutal kill pid = ~p", [Pid]),
    exit(Pid, stopped),
    {next_state, rebalancing, State#rebalancing_state{stop_timer = undefined}}.

%% Synchronous rebalancing events
rebalancing({start_rebalance, _KeepNodes, _EjectNodes,
             _FailedNodes, _DeltaNodes, _DeltaRecoveryBuckets},
            _From, State) ->
    ?user_log(?REBALANCE_NOT_STARTED,
              "Not rebalancing because rebalance is already in progress.~n"),
    {reply, in_progress, rebalancing, State};
rebalancing({start_graceful_failover, _}, _From, State) ->
    {reply, in_progress, rebalancing, State};
rebalancing(stop_rebalance, _From,
            #rebalancing_state{rebalancer=Pid} = State) ->
    ?log_debug("Sending stop to rebalancer: ~p", [Pid]),
    Pid ! stop,
    Tref = gen_fsm:start_timer(?STOP_REBALANCE_TIMEOUT, stop_timeout),
    {reply, ok, rebalancing, State#rebalancing_state{stop_timer = Tref}};
rebalancing(rebalance_progress, _From,
            #rebalancing_state{progress = Progress} = State) ->
    AggregatedProgress = dict:to_list(rebalance_progress:get_progress(Progress)),
    {reply, {running, AggregatedProgress}, rebalancing, State};
rebalancing(Event, _From, State) ->
    ?log_warning("Got event ~p while rebalancing.", [Event]),
    {reply, rebalance_running, rebalancing, State}.

%% Asynchronous upgrading_to_dcp events
upgrading_to_dcp({update_progress, Service, ServiceProgress},
                 #dcp_upgrade_state{progress=Old} = State) ->
    NewProgress = rebalance_progress:update(Service, ServiceProgress, Old),
    {next_state, upgrading_to_dcp,
     State#dcp_upgrade_state{progress=NewProgress}}.

%% Synchronous upgrading_to_dcp events
upgrading_to_dcp({start_rebalance, _KeepNodes, _EjectNodes, _FailedNodes},
                 _From, State) ->
    ?user_log(?REBALANCE_NOT_STARTED,
              "Not rebalancing because rebalance is already in progress.~n"),
    {reply, in_progress, upgrading_to_dcp, State};
upgrading_to_dcp(stop_rebalance, _From,
                 #dcp_upgrade_state{upgrader=Pid} = State) ->
    Pid ! stop,
    {reply, ok, upgrading_to_dcp, State};
upgrading_to_dcp(rebalance_progress, _From,
                 #dcp_upgrade_state{progress = Progress} = State) ->
    AggregatedProgress = dict:to_list(rebalance_progress:get_progress(Progress)),
    {reply, {running, AggregatedProgress}, upgrading_to_dcp, State};
upgrading_to_dcp(Event, _From, State) ->
    ?log_warning("Got event ~p while upgrading to DCP.", [Event]),
    {reply, dcp_upgrade_running, upgrading_to_dcp, State}.

recovery(Event, State) ->
    ?log_warning("Got unexpected event: ~p", [Event]),
    {next_state, recovery_running, State}.

recovery({start_recovery, Bucket}, _From,
         #recovery_state{bucket=BucketInRecovery,
                         uuid=RecoveryUUID,
                         recoverer_state=RState} = State) ->
    case Bucket =:= BucketInRecovery of
        true ->
            RecoveryMap = recoverer:get_recovery_map(RState),
            {reply, {ok, RecoveryUUID, RecoveryMap}, recovery, State};
        false ->
            {reply, recovery_running, recovery, State}
    end;

recovery({commit_vbucket, Bucket, UUID, VBucket}, _From,
         #recovery_state{recoverer_state=RState} = State) ->
    Bucket = State#recovery_state.bucket,
    UUID = State#recovery_state.uuid,

    case recoverer:commit_vbucket(VBucket, RState) of
        {ok, {Servers, NewBucketConfig}, RState1} ->
            RV = apply_recoverer_bucket_config(Bucket, NewBucketConfig, Servers),
            case RV of
                ok ->
                    {ok, Map, RState2} = recoverer:note_commit_vbucket_done(VBucket, RState1),
                    ns_bucket:set_map(Bucket, Map),
                    case recoverer:is_recovery_complete(RState2) of
                        true ->
                            ale:info(?USER_LOGGER, "Recovery of bucket `~s` completed", [Bucket]),
                            {reply, recovery_completed, idle, #idle_state{}};
                        false ->
                            ?log_debug("Committed vbucket ~b (recovery of `~s`)", [VBucket, Bucket]),
                            {reply, ok, recovery,
                             State#recovery_state{recoverer_state=RState2}}
                    end;
                Error ->
                    {reply, Error, recovery,
                     State#recovery_state{recoverer_state=RState1}}
            end;
        Error ->
            {reply, Error, recovery, State}
    end;

recovery({stop_recovery, Bucket, UUID}, _From, State) ->
    Bucket = State#recovery_state.bucket,
    UUID = State#recovery_state.uuid,

    ns_config:set(recovery_status, not_running),

    ale:info(?USER_LOGGER, "Recovery of bucket `~s` aborted", [Bucket]),

    {reply, ok, idle, #idle_state{}};

recovery(recovery_status, _From,
         #recovery_state{uuid=RecoveryUUID,
                         bucket=Bucket,
                         recoverer_state=RState} = State) ->
    RecoveryMap = recoverer:get_recovery_map(RState),

    Status = [{bucket, Bucket},
              {uuid, RecoveryUUID},
              {recovery_map, RecoveryMap}],

    {reply, {ok, Status}, recovery, State};
recovery({recovery_map, Bucket, RecoveryUUID}, _From,
         #recovery_state{uuid=RecoveryUUID,
                         bucket=Bucket,
                         recoverer_state=RState} = State) ->
    RecoveryMap = recoverer:get_recovery_map(RState),
    {reply, {ok, RecoveryMap}, recovery, State};

recovery(rebalance_progress, _From, State) ->
    {reply, not_running, recovery, State};
recovery(stop_rebalance, _From, State) ->
    {reply, not_rebalancing, recovery, State};
recovery(_Event, _From, State) ->
    {reply, in_recovery, recovery, State}.


%%
%% Internal functions
%%

run_cleanup(Item) ->
    RV = do_run_cleanup(Item),
    case RV of
        ok ->
            ok;
        Error ->
            exit({shutdown, Error})
    end.

do_run_cleanup(services) ->
    %% we need to be able to terminate spawned subprocesses synchronously
    process_flag(trap_exit, true),
    service_janitor:cleanup();
do_run_cleanup({bucket, Bucket}) ->
    ns_janitor:cleanup(Bucket, [consider_stopping_rebalance_status]).

add_janitor_request(Request, Requests) ->
    add_janitor_request(Request, Requests, []).

add_janitor_request(NewRequest, [], Acc) ->
    {added, lists:reverse([NewRequest | Acc])};
add_janitor_request({NewItem, NewReplyTo}, [{Item, ReplyTo} | T], Acc)
  when NewItem =:= Item ->
    {found, lists:reverse(Acc, [{Item, lists:umerge(ReplyTo, NewReplyTo)} | T])};
add_janitor_request(NewRequest, [Request | T], Acc) ->
    add_janitor_request(NewRequest, T, [Request | Acc]).

delete_bucket_request(BucketName, Requests) ->
    case lists:keytake({bucket, BucketName}, 1, Requests) of
        false ->
            Requests;
        {value, BucketRequest, NewRequests} ->
            notify_janitor_finished(BucketRequest, bucket_deleted),
            ?log_debug("Deleted bucket ~p from janitor_requests", [BucketName]),
            NewRequests
    end.

notify_janitor_finished({_Item, ReplyTo}, Reason) ->
    lists:foreach(fun (To) ->
                          gen_fsm:reply(To, Reason)
                  end, ReplyTo);
notify_janitor_finished(JanitorRequests, Reason) ->
    lists:foreach(fun (JanitorRequest) ->
                          notify_janitor_finished(JanitorRequest, Reason)
                  end, JanitorRequests).

do_request_janitor_run(Request, FsmState, State) ->
    JanitorRequests = case FsmState of
                          idle ->
                              State#idle_state.janitor_requests;
                          janitor_running ->
                              State#janitor_state.janitor_requests
                      end,
    {Oper, NewJanitorRequests} = add_janitor_request(Request, JanitorRequests),
    case FsmState of
        idle ->
            case Oper of
                added ->
                    self() ! janitor;
                found ->
                    consider_switching_compat_mode()
            end,
            {next_state, FsmState, State#idle_state{janitor_requests = NewJanitorRequests}};
        janitor_running ->
            {next_state, FsmState, State#janitor_state{janitor_requests = NewJanitorRequests}}
    end.

-spec update_progress(service(), dict()) -> ok.
update_progress(Service, ServiceProgress) ->
    gen_fsm:send_event(?SERVER, {update_progress, Service, ServiceProgress}).

wait_for_nodes_loop(Nodes) ->
    receive
        {done, Node} ->
            NewNodes = Nodes -- [Node],
            case NewNodes of
                [] ->
                    ok;
                _ ->
                    wait_for_nodes_loop(NewNodes)
            end;
        timeout ->
            {timeout, Nodes}
    end.

wait_for_nodes_check_pred(Status, Pred) ->
    Active = proplists:get_value(active_buckets, Status),
    case Active of
        undefined ->
            false;
        _ ->
            Pred(Active)
    end.

%% Wait till active buckets satisfy certain predicate on all nodes. After
%% `Timeout' milliseconds, we give up and return the list of leftover nodes.
-spec wait_for_nodes([node()],
                     fun(([string()]) -> boolean()),
                     timeout()) -> ok | {timeout, [node()]}.
wait_for_nodes(Nodes, Pred, Timeout) ->
    misc:executing_on_new_process(
        fun () ->
                Self = self(),

                ns_pubsub:subscribe_link(
                  buckets_events,
                  fun ({significant_buckets_change, Node}) ->
                          Status = ns_doctor:get_node(Node),

                          case wait_for_nodes_check_pred(Status, Pred) of
                              false ->
                                  ok;
                              true ->
                                  Self ! {done, Node}
                          end;
                      (_) ->
                          ok
                  end),

                Statuses = ns_doctor:get_nodes(),
                Nodes1 =
                    lists:filter(
                      fun (N) ->
                              Status = ns_doctor:get_node(N, Statuses),
                              not wait_for_nodes_check_pred(Status, Pred)
                      end, Nodes),

                erlang:send_after(Timeout, Self, timeout),
                wait_for_nodes_loop(Nodes1)
        end).

%% quickly and _without_ communication to potentially remote
%% ns_orchestrator find out if rebalance is running.
is_rebalance_running() ->
    ns_config:search(rebalance_status) =:= {value, running}.

consider_switching_compat_mode() ->
    CurrentVersion = cluster_compat_mode:get_compat_version(),

    case cluster_compat_mode:consider_switching_compat_mode() of
        changed ->
            NewVersion = cluster_compat_mode:get_compat_version(),
            ale:warn(?USER_LOGGER, "Changed cluster compat mode from ~p to ~p",
                     [CurrentVersion, NewVersion]),
            exit(normal);
        ok ->
            ok
    end.

perform_bucket_flushing(BucketName) ->
    case ns_bucket:get_bucket(BucketName) of
        not_present ->
            bucket_not_found;
        {ok, BucketConfig} ->
            case proplists:get_value(flush_enabled, BucketConfig, false) of
                true ->
                    perform_bucket_flushing_with_config(BucketName, BucketConfig);
                false ->
                    flush_disabled
            end
    end.


perform_bucket_flushing_with_config(BucketName, BucketConfig) ->
    ale:info(?MENELAUS_LOGGER, "Flushing bucket ~p from node ~p", [BucketName, erlang:node()]),
    case ns_bucket:bucket_type(BucketConfig) =:= memcached of
        true ->
            do_flush_old_style(BucketName, BucketConfig);
        _ ->
            RV = do_flush_bucket(BucketName, BucketConfig),
            case RV of
                ok ->
                    ?log_info("Requesting janitor run to actually revive bucket ~p after flush", [BucketName]),
                    JanitorRV = ns_janitor:cleanup(BucketName, [{query_states_timeout, 1000}]),
                    case JanitorRV of
                        ok -> ok;
                        _ ->
                            ?log_error("Flusher's janitor run failed: ~p", [JanitorRV])
                    end,
                    RV;
                _ ->
                    RV
            end
    end.

do_flush_bucket(BucketName, BucketConfig) ->
    ns_config:sync_announcements(),
    Nodes = ns_bucket:bucket_nodes(BucketConfig),
    case ns_config_rep:synchronize_remote(Nodes) of
        ok ->
            case janitor_agent:mass_prepare_flush(BucketName, Nodes) of
                {_, [], []} ->
                    continue_flush_bucket(BucketName, BucketConfig, Nodes);
                {_, BadResults, BadNodes} ->
                    %% NOTE: I'd like to undo prepared flush on good
                    %% nodes, but given we've lost information whether
                    %% janitor ever marked them as warmed up I
                    %% cannot. We'll do it after some partial
                    %% janitoring support is achieved. And for now
                    %% we'll rely on janitor cleaning things up.
                    {error, {prepare_flush_failed, BadNodes, BadResults}}
            end;
        {error, SyncFailedNodes} ->
            {error, {initial_config_sync_failed, SyncFailedNodes}}
    end.

continue_flush_bucket(BucketName, BucketConfig, Nodes) ->
    OldFlushCount = proplists:get_value(flushseq, BucketConfig, 0),
    NewConfig = lists:keystore(flushseq, 1, BucketConfig, {flushseq, OldFlushCount + 1}),
    ns_bucket:set_bucket_config(BucketName, NewConfig),
    ns_config:sync_announcements(),
    case ns_config_rep:synchronize_remote(Nodes) of
        ok ->
            finalize_flush_bucket(BucketName, Nodes);
        {error, SyncFailedNodes} ->
            {error, {flush_config_sync_failed, SyncFailedNodes}}
    end.

finalize_flush_bucket(BucketName, Nodes) ->
    {_GoodNodes, FailedCalls, FailedNodes} = janitor_agent:complete_flush(BucketName, Nodes, ?FLUSH_BUCKET_TIMEOUT),
    case FailedCalls =:= [] andalso FailedNodes =:= [] of
        true ->
            ok;
        _ ->
            {error, {flush_wait_failed, FailedNodes, FailedCalls}}
    end.

do_flush_old_style(BucketName, BucketConfig) ->
    Nodes = ns_bucket:bucket_nodes(BucketConfig),
    {Results, BadNodes} = rpc:multicall(Nodes, ns_memcached, flush, [BucketName],
                                        ?MULTICALL_DEFAULT_TIMEOUT),
    case BadNodes =:= [] andalso lists:all(fun(A) -> A =:= ok end, Results) of
        true ->
            ok;
        false ->
            {old_style_flush_failed, Results, BadNodes}
    end.

apply_recoverer_bucket_config(Bucket, BucketConfig, Servers) ->
    {ok, _, Zombies} = janitor_agent:query_states(Bucket, Servers, ?RECOVERY_QUERY_STATES_TIMEOUT),
    case Zombies of
        [] ->
            janitor_agent:apply_new_bucket_config_with_timeout(
              Bucket, undefined, Servers,
              BucketConfig, [], undefined_timeout);
        _ ->
            ?log_error("Failed to query states from some of the nodes: ~p", [Zombies]),
            {error, {failed_nodes, Zombies}}
    end.

maybe_drop_recovery_status() ->
    ns_config:update(
      fun ({recovery_status, Value} = P, _) ->
              case Value of
                  not_running ->
                      P;
                  {running, _Bucket, _UUID} ->
                      ale:info(?USER_LOGGER, "Apparently recovery ns_orchestrator died. Dropped stale recovery status ~p", [P]),
                      {recovery_status, not_running}
              end;
          (Other, _) ->
              Other
      end).

ensure_recovery_status(Bucket, UUID) ->
    ns_config:set(recovery_status, {running, Bucket, UUID}).

%% NOTE: 2.0.1 and earlier nodes only had
%% ns_port_sup. I believe it's harmless not to clean
%% their moxis
-spec multicall_moxi_restart([node()], _) -> ok | [{node(), _} | node()].
multicall_moxi_restart(Nodes, Timeout) ->
    {Results, FailedNodes} = rpc:multicall(Nodes, ns_ports_setup, restart_moxi, [],
                                           Timeout),
    BadResults = [Pair || {_N, R} = Pair <- lists:zip(Nodes -- FailedNodes, Results),
                          R =/= ok],
    case BadResults =:= [] andalso FailedNodes =:= [] of
        true ->
            ok;
        _ ->
            FailedNodes ++ BadResults
    end.

maybe_start_upgrade_to_dcp(Restart) ->
    maybe_start_upgrade_to_dcp(Restart, trivial).

maybe_start_upgrade_to_dcp(Restart, Type) ->
    case {dcp_upgrade:get_buckets_to_upgrade(), Type} of
        {[], _} ->
            case Restart of
                true ->
                    exit(normal);
                false ->
                    {next_state, idle, #idle_state{}}
            end;
        {Buckets, trivial} ->
            dcp_upgrade:consider_trivial_upgrade(Buckets),
            maybe_start_upgrade_to_dcp(Restart, nontrivial);
        {Buckets, nontrivial} ->
            {ok, Pid} = dcp_upgrade:start_link(Buckets),

            ns_config:set([{rebalance_status, running},
                           {rebalance_status_uuid, couch_uuids:random()},
                           {rebalancer_pid, Pid}]),

            Nodes = ns_cluster_membership:active_nodes(),
            Progress = rebalance_progress:init(Nodes, [kv]),

            {next_state, upgrading_to_dcp,
             #dcp_upgrade_state{upgrader = Pid,
                                progress = Progress,
                                restart = Restart}}
    end.

get_janitor_items() ->
    Buckets = [{bucket, B} || B <- ns_bucket:get_bucket_names_of_type(membase)],
    [services | Buckets].<|MERGE_RESOLUTION|>--- conflicted
+++ resolved
@@ -30,18 +30,13 @@
 -record(idle_state, {janitor_requests = [] :: [janitor_request()]}).
 -record(janitor_state, {janitor_requests :: [janitor_request()],
                         pid}).
-<<<<<<< HEAD
--record(rebalancing_state, {rebalancer, progress,
-                            keep_nodes, eject_nodes, failed_nodes,
-                            stop_timer}).
-=======
 -record(rebalancing_state, {rebalancer,
                             progress,
                             keep_nodes,
                             eject_nodes,
                             failed_nodes,
+                            stop_timer,
                             consider_post_rebalance_upgrade = true}).
->>>>>>> b6de89bd
 -record(recovery_state, {uuid :: binary(),
                          bucket :: bucket_name(),
                          recoverer_state :: any()}).
@@ -504,11 +499,8 @@
                                keep_nodes=KeepNodes,
                                eject_nodes=EjectNodes,
                                failed_nodes=FailedNodes,
-<<<<<<< HEAD
-                               stop_timer = MaybeTref}) ->
-=======
-                               consider_post_rebalance_upgrade = ConsiderUpgrade} = State) ->
->>>>>>> b6de89bd
+                               stop_timer=MaybeTref,
+                               consider_post_rebalance_upgrade=ConsiderUpgrade} = State) ->
     Status = case Reason of
                  graceful_failover_done ->
                      none;
@@ -807,15 +799,11 @@
 
     {reply, ok, rebalancing,
      #rebalancing_state{rebalancer=Pid,
-<<<<<<< HEAD
-                        progress=Progress}};
-=======
-                        progress=dict:new(),
+                        progress=Progress,
                         keep_nodes=ns_node_disco:nodes_wanted(),
                         eject_nodes=[],
                         failed_nodes=[],
                         consider_post_rebalance_upgrade=false}};
->>>>>>> b6de89bd
 idle(stop_rebalance, _From, State) ->
     ns_janitor:stop_rebalance_status(
       fun () ->
